--- conflicted
+++ resolved
@@ -78,12 +78,6 @@
 }
 
 impl Event {
-    /// This used to be the implementation for `Event::from(&'str)`, but this is now only
-    /// valid for `LogNamespace::Legacy`
-    pub fn from_str_legacy(msg: impl Into<String>) -> Self {
-        LogEvent::from_str_legacy(msg).into()
-    }
-
     /// Return self as a `LogEvent`
     ///
     /// # Panics
@@ -392,36 +386,6 @@
     }
 }
 
-<<<<<<< HEAD
-#[cfg(any(test, feature = "test"))]
-mod test_utils {
-    use super::*;
-    use bytes::Bytes;
-
-    // these rely on the global log schema, which is no longer supported when using the
-    // "LogNamespace::Vector" namespace.
-
-    impl From<Bytes> for Event {
-        fn from(message: Bytes) -> Self {
-            Event::Log(LogEvent::from(message))
-        }
-    }
-
-    impl From<&str> for Event {
-        fn from(line: &str) -> Self {
-            LogEvent::from(line).into()
-        }
-    }
-
-    impl From<String> for Event {
-        fn from(line: String) -> Self {
-            LogEvent::from(line).into()
-        }
-    }
-}
-
-=======
->>>>>>> 28a6b3b6
 impl From<LogEvent> for Event {
     fn from(log: LogEvent) -> Self {
         Event::Log(log)
