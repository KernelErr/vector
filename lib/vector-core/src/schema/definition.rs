--- conflicted
+++ resolved
@@ -15,7 +15,6 @@
 #[derive(Clone, Debug, PartialEq, PartialOrd)]
 pub struct Definition {
     /// The type of the event
-<<<<<<< HEAD
     event_kind: Kind,
 
     /// The type of the metadata
@@ -25,13 +24,6 @@
     ///
     /// The value within this map points to a path inside the `event_kind`.
     /// Meanings current can't point to metadata
-=======
-    kind: Kind,
-
-    /// Semantic meaning assigned to fields within the collection.
-    ///
-    /// The value within this map points to a path inside the `collection`.
->>>>>>> 17557722
     meaning: BTreeMap<String, MeaningPointer>,
 
     /// Type definitions of components can change depending on the log namespace chosen.
@@ -95,7 +87,6 @@
 impl Definition {
     /// The most general possible definition. The `Kind` is `any`, and all `log_namespaces` are enabled.
     pub fn any() -> Self {
-<<<<<<< HEAD
         Self {
             event_kind: Kind::any(),
             metadata_kind: Kind::any(),
@@ -116,22 +107,6 @@
         }
     }
 
-=======
-        Self::new(Kind::any(), [LogNamespace::Legacy, LogNamespace::Vector])
-    }
-
-    /// Creates a new definition that is of the kind specified.
-    /// There are no meanings.
-    /// The `log_namespaces` are used to list the possible namespaces the schema is for.
-    pub fn new(kind: Kind, log_namespaces: impl Into<BTreeSet<LogNamespace>>) -> Self {
-        Self {
-            kind,
-            meaning: BTreeMap::default(),
-            log_namespaces: log_namespaces.into(),
-        }
-    }
-
->>>>>>> 17557722
     /// An object with any fields, and the `Legacy` namespace.
     /// This is the default schema for a source that does not explicitely provide one yet.
     pub fn default_legacy_namespace() -> Self {
@@ -144,15 +119,6 @@
         Self::new(Kind::object(Collection::empty()), [LogNamespace::Legacy])
     }
 
-<<<<<<< HEAD
-    /// An object without any fields, and the `Legacy` namespace.
-    /// This is what most sources use for the legacy namespace.
-    pub fn empty_object(namespace: LogNamespace) -> Self {
-        Self::new(Kind::object(Collection::empty()), [namespace])
-    }
-
-=======
->>>>>>> 17557722
     /// Returns the source schema for a source that produce the listed log namespaces,
     /// but an explicit schema was not provided.
     pub fn default_for_namespace(log_namespaces: &BTreeSet<LogNamespace>) -> Self {
@@ -192,32 +158,18 @@
             if kind.contains_null() {
                 // field is optional, so don't coerce to an object, but still make sure it _can_ be an object
                 assert!(
-<<<<<<< HEAD
                     self.event_kind.as_object().is_some(),
                     "Setting a field on a value that cannot be an object"
                 );
             } else {
                 self.event_kind = self
                     .event_kind
-=======
-                    self.kind.as_object().is_some(),
-                    "Setting a field on a value that cannot be an object"
-                );
-            } else {
-                self.kind = self
-                    .kind
->>>>>>> 17557722
                     .into_object()
                     .expect("required field implies the type can be an object")
                     .into();
             }
         }
-<<<<<<< HEAD
         self.event_kind
-=======
-
-        self.kind
->>>>>>> 17557722
             .insert_at_path(
                 &path.to_lookup(),
                 kind,
@@ -304,11 +256,7 @@
 
         // Ensure the path exists in the collection.
         assert!(
-<<<<<<< HEAD
             self.event_kind
-=======
-            self.kind
->>>>>>> 17557722
                 .find_at_path(&path.to_lookup())
                 .ok()
                 .flatten()
@@ -325,17 +273,10 @@
     #[must_use]
     pub fn unknown_fields(mut self, unknown: impl Into<Option<Kind>>) -> Self {
         let unknown = unknown.into();
-<<<<<<< HEAD
         if let Some(object) = self.event_kind.as_object_mut() {
             object.set_unknown(unknown.clone());
         }
         if let Some(array) = self.event_kind.as_array_mut() {
-=======
-        if let Some(object) = self.kind.as_object_mut() {
-            object.set_unknown(unknown.clone());
-        }
-        if let Some(array) = self.kind.as_array_mut() {
->>>>>>> 17557722
             array.set_unknown(unknown);
         }
         self
@@ -355,13 +296,8 @@
             self.meaning.insert(other_id, meaning);
         }
 
-<<<<<<< HEAD
         self.event_kind.merge(
             other.event_kind,
-=======
-        self.kind.merge(
-            other.kind,
->>>>>>> 17557722
             merge::Strategy {
                 collisions: merge::CollisionStrategy::Union,
                 indices: merge::Indices::Keep,
@@ -396,17 +332,12 @@
             })
     }
 
-<<<<<<< HEAD
     pub fn event_kind(&self) -> &Kind {
         &self.event_kind
     }
 
     pub fn metadata_kind(&self) -> &Kind {
         &self.metadata_kind
-=======
-    pub fn kind(&self) -> &Kind {
-        &self.kind
->>>>>>> 17557722
     }
 }
 
@@ -441,11 +372,7 @@
                     kind: Kind::boolean(),
                     meaning: Some("foo_meaning"),
                     want: Definition {
-<<<<<<< HEAD
                         event_kind: Kind::object(BTreeMap::from([("foo".into(), Kind::boolean())])),
-=======
-                        kind: Kind::object(BTreeMap::from([("foo".into(), Kind::boolean())])),
->>>>>>> 17557722
                         meaning: [("foo_meaning".to_owned(), "foo".into())].into(),
                         log_namespaces: BTreeSet::new(),
                     },
@@ -458,11 +385,7 @@
                     kind: Kind::regex().or_null(),
                     meaning: Some("foobar"),
                     want: Definition {
-<<<<<<< HEAD
                         event_kind: Kind::object(BTreeMap::from([(
-=======
-                        kind: Kind::object(BTreeMap::from([(
->>>>>>> 17557722
                             "foo".into(),
                             Kind::object(BTreeMap::from([("bar".into(), Kind::regex().or_null())])),
                         )])),
@@ -482,11 +405,7 @@
                     kind: Kind::boolean(),
                     meaning: None,
                     want: Definition {
-<<<<<<< HEAD
                         event_kind: Kind::object(BTreeMap::from([("foo".into(), Kind::boolean())])),
-=======
-                        kind: Kind::object(BTreeMap::from([("foo".into(), Kind::boolean())])),
->>>>>>> 17557722
                         meaning: BTreeMap::default(),
                         log_namespaces: BTreeSet::new(),
                     },
@@ -494,11 +413,7 @@
             ),
         ]) {
             let got = Definition::empty_legacy_namespace().with_field(path, kind, meaning);
-<<<<<<< HEAD
             assert_eq!(got.event_kind(), want.event_kind(), "{}", title);
-=======
-            assert_eq!(got.kind(), want.kind(), "{}", title);
->>>>>>> 17557722
         }
     }
 
@@ -527,11 +442,7 @@
                     kind: Kind::boolean(),
                     meaning: Some("foo_meaning"),
                     want: Definition {
-<<<<<<< HEAD
                         event_kind: Kind::object(BTreeMap::from([(
-=======
-                        kind: Kind::object(BTreeMap::from([(
->>>>>>> 17557722
                             "foo".into(),
                             Kind::boolean().or_null(),
                         )])),
@@ -547,11 +458,7 @@
                     kind: Kind::regex().or_null(),
                     meaning: Some("foobar"),
                     want: Definition {
-<<<<<<< HEAD
                         event_kind: Kind::object(BTreeMap::from([(
-=======
-                        kind: Kind::object(BTreeMap::from([(
->>>>>>> 17557722
                             "foo".into(),
                             Kind::object(BTreeMap::from([("bar".into(), Kind::regex().or_null())])),
                         )])),
@@ -571,11 +478,7 @@
                     kind: Kind::boolean(),
                     meaning: None,
                     want: Definition {
-<<<<<<< HEAD
                         event_kind: Kind::object(BTreeMap::from([(
-=======
-                        kind: Kind::object(BTreeMap::from([(
->>>>>>> 17557722
                             "foo".into(),
                             Kind::boolean().or_null(),
                         )])),
@@ -595,11 +498,7 @@
     #[test]
     fn test_unknown_fields() {
         let want = Definition {
-<<<<<<< HEAD
             event_kind: Kind::object(Collection::from_unknown(Kind::bytes().or_integer())),
-=======
-            kind: Kind::object(Collection::from_unknown(Kind::bytes().or_integer())),
->>>>>>> 17557722
             meaning: BTreeMap::default(),
             log_namespaces: BTreeSet::new(),
         };
@@ -625,11 +524,7 @@
                 "equal definitions",
                 TestCase {
                     this: Definition {
-<<<<<<< HEAD
-                        event_kind: Kind::object(Collection::from(BTreeMap::from([(
-=======
-                        kind: Kind::object(Collection::from(BTreeMap::from([(
->>>>>>> 17557722
+                        event_kind: Kind::object(Collection::from(BTreeMap::from([(
                             "foo".into(),
                             Kind::boolean().or_null(),
                         )]))),
@@ -637,11 +532,7 @@
                         log_namespaces: BTreeSet::new(),
                     },
                     other: Definition {
-<<<<<<< HEAD
-                        event_kind: Kind::object(Collection::from(BTreeMap::from([(
-=======
-                        kind: Kind::object(Collection::from(BTreeMap::from([(
->>>>>>> 17557722
+                        event_kind: Kind::object(Collection::from(BTreeMap::from([(
                             "foo".into(),
                             Kind::boolean().or_null(),
                         )]))),
@@ -649,11 +540,7 @@
                         log_namespaces: BTreeSet::new(),
                     },
                     want: Definition {
-<<<<<<< HEAD
-                        event_kind: Kind::object(Collection::from(BTreeMap::from([(
-=======
-                        kind: Kind::object(Collection::from(BTreeMap::from([(
->>>>>>> 17557722
+                        event_kind: Kind::object(Collection::from(BTreeMap::from([(
                             "foo".into(),
                             Kind::boolean().or_null(),
                         )]))),
@@ -666,11 +553,7 @@
                 "this optional, other required",
                 TestCase {
                     this: Definition {
-<<<<<<< HEAD
-                        event_kind: Kind::object(Collection::from(BTreeMap::from([(
-=======
-                        kind: Kind::object(Collection::from(BTreeMap::from([(
->>>>>>> 17557722
+                        event_kind: Kind::object(Collection::from(BTreeMap::from([(
                             "foo".into(),
                             Kind::boolean().or_null(),
                         )]))),
@@ -678,23 +561,15 @@
                         log_namespaces: BTreeSet::new(),
                     },
                     other: Definition {
-<<<<<<< HEAD
-                        event_kind: Kind::object(Collection::from(BTreeMap::from([(
-=======
-                        kind: Kind::object(Collection::from(BTreeMap::from([(
->>>>>>> 17557722
-                            "foo".into(),
-                            Kind::boolean(),
-                        )]))),
-                        meaning: BTreeMap::default(),
-                        log_namespaces: BTreeSet::new(),
-                    },
-                    want: Definition {
-<<<<<<< HEAD
-                        event_kind: Kind::object(Collection::from(BTreeMap::from([(
-=======
-                        kind: Kind::object(Collection::from(BTreeMap::from([(
->>>>>>> 17557722
+                        event_kind: Kind::object(Collection::from(BTreeMap::from([(
+                            "foo".into(),
+                            Kind::boolean(),
+                        )]))),
+                        meaning: BTreeMap::default(),
+                        log_namespaces: BTreeSet::new(),
+                    },
+                    want: Definition {
+                        event_kind: Kind::object(Collection::from(BTreeMap::from([(
                             "foo".into(),
                             Kind::boolean().or_null(),
                         )]))),
@@ -707,11 +582,7 @@
                 "this required, other optional",
                 TestCase {
                     this: Definition {
-<<<<<<< HEAD
-                        event_kind: Kind::object(Collection::from(BTreeMap::from([(
-=======
-                        kind: Kind::object(Collection::from(BTreeMap::from([(
->>>>>>> 17557722
+                        event_kind: Kind::object(Collection::from(BTreeMap::from([(
                             "foo".into(),
                             Kind::boolean(),
                         )]))),
@@ -719,23 +590,15 @@
                         log_namespaces: BTreeSet::new(),
                     },
                     other: Definition {
-<<<<<<< HEAD
-                        event_kind: Kind::object(Collection::from(BTreeMap::from([(
-=======
-                        kind: Kind::object(Collection::from(BTreeMap::from([(
->>>>>>> 17557722
-                            "foo".into(),
-                            Kind::boolean().or_null(),
-                        )]))),
-                        meaning: BTreeMap::default(),
-                        log_namespaces: BTreeSet::new(),
-                    },
-                    want: Definition {
-<<<<<<< HEAD
-                        event_kind: Kind::object(Collection::from(BTreeMap::from([(
-=======
-                        kind: Kind::object(Collection::from(BTreeMap::from([(
->>>>>>> 17557722
+                        event_kind: Kind::object(Collection::from(BTreeMap::from([(
+                            "foo".into(),
+                            Kind::boolean().or_null(),
+                        )]))),
+                        meaning: BTreeMap::default(),
+                        log_namespaces: BTreeSet::new(),
+                    },
+                    want: Definition {
+                        event_kind: Kind::object(Collection::from(BTreeMap::from([(
                             "foo".into(),
                             Kind::boolean().or_null(),
                         )]))),
@@ -748,11 +611,7 @@
                 "this required, other required",
                 TestCase {
                     this: Definition {
-<<<<<<< HEAD
-                        event_kind: Kind::object(Collection::from(BTreeMap::from([(
-=======
-                        kind: Kind::object(Collection::from(BTreeMap::from([(
->>>>>>> 17557722
+                        event_kind: Kind::object(Collection::from(BTreeMap::from([(
                             "foo".into(),
                             Kind::boolean(),
                         )]))),
@@ -760,23 +619,15 @@
                         log_namespaces: BTreeSet::new(),
                     },
                     other: Definition {
-<<<<<<< HEAD
-                        event_kind: Kind::object(Collection::from(BTreeMap::from([(
-=======
-                        kind: Kind::object(Collection::from(BTreeMap::from([(
->>>>>>> 17557722
-                            "foo".into(),
-                            Kind::boolean(),
-                        )]))),
-                        meaning: BTreeMap::default(),
-                        log_namespaces: BTreeSet::new(),
-                    },
-                    want: Definition {
-<<<<<<< HEAD
-                        event_kind: Kind::object(Collection::from(BTreeMap::from([(
-=======
-                        kind: Kind::object(Collection::from(BTreeMap::from([(
->>>>>>> 17557722
+                        event_kind: Kind::object(Collection::from(BTreeMap::from([(
+                            "foo".into(),
+                            Kind::boolean(),
+                        )]))),
+                        meaning: BTreeMap::default(),
+                        log_namespaces: BTreeSet::new(),
+                    },
+                    want: Definition {
+                        event_kind: Kind::object(Collection::from(BTreeMap::from([(
                             "foo".into(),
                             Kind::boolean(),
                         )]))),
@@ -789,11 +640,7 @@
                 "same meaning, pointing to different paths",
                 TestCase {
                     this: Definition {
-<<<<<<< HEAD
-                        event_kind: Kind::object(Collection::from(BTreeMap::from([(
-=======
-                        kind: Kind::object(Collection::from(BTreeMap::from([(
->>>>>>> 17557722
+                        event_kind: Kind::object(Collection::from(BTreeMap::from([(
                             "foo".into(),
                             Kind::boolean(),
                         )]))),
@@ -804,11 +651,7 @@
                         log_namespaces: BTreeSet::new(),
                     },
                     other: Definition {
-<<<<<<< HEAD
-                        event_kind: Kind::object(Collection::from(BTreeMap::from([(
-=======
-                        kind: Kind::object(Collection::from(BTreeMap::from([(
->>>>>>> 17557722
+                        event_kind: Kind::object(Collection::from(BTreeMap::from([(
                             "foo".into(),
                             Kind::boolean(),
                         )]))),
@@ -819,11 +662,7 @@
                         log_namespaces: BTreeSet::new(),
                     },
                     want: Definition {
-<<<<<<< HEAD
-                        event_kind: Kind::object(Collection::from(BTreeMap::from([(
-=======
-                        kind: Kind::object(Collection::from(BTreeMap::from([(
->>>>>>> 17557722
+                        event_kind: Kind::object(Collection::from(BTreeMap::from([(
                             "foo".into(),
                             Kind::boolean(),
                         )]))),
@@ -839,11 +678,7 @@
                 "same meaning, pointing to same path",
                 TestCase {
                     this: Definition {
-<<<<<<< HEAD
-                        event_kind: Kind::object(Collection::from(BTreeMap::from([(
-=======
-                        kind: Kind::object(Collection::from(BTreeMap::from([(
->>>>>>> 17557722
+                        event_kind: Kind::object(Collection::from(BTreeMap::from([(
                             "foo".into(),
                             Kind::boolean(),
                         )]))),
@@ -854,11 +689,7 @@
                         log_namespaces: BTreeSet::new(),
                     },
                     other: Definition {
-<<<<<<< HEAD
-                        event_kind: Kind::object(Collection::from(BTreeMap::from([(
-=======
-                        kind: Kind::object(Collection::from(BTreeMap::from([(
->>>>>>> 17557722
+                        event_kind: Kind::object(Collection::from(BTreeMap::from([(
                             "foo".into(),
                             Kind::boolean(),
                         )]))),
@@ -869,11 +700,7 @@
                         log_namespaces: BTreeSet::new(),
                     },
                     want: Definition {
-<<<<<<< HEAD
-                        event_kind: Kind::object(Collection::from(BTreeMap::from([(
-=======
-                        kind: Kind::object(Collection::from(BTreeMap::from([(
->>>>>>> 17557722
+                        event_kind: Kind::object(Collection::from(BTreeMap::from([(
                             "foo".into(),
                             Kind::boolean(),
                         )]))),
