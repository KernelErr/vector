use std::collections::{BTreeMap, BTreeSet};

use crate::config::LogNamespace;
use lookup::LookupBuf;
use value::kind::insert;
use value::{
<<<<<<< HEAD
    kind::{merge, Collection},
=======
    kind::{nest, Collection, Field, Unknown},
>>>>>>> d2a87847
    Kind,
};

/// The definition of a schema.
///
/// This struct contains all the information needed to inspect the schema of an event emitted by
/// a source/transform.
#[derive(Clone, Debug, PartialEq, PartialOrd)]
pub struct Definition {
    /// The type of the event
    kind: Kind,

    /// Semantic meaning assigned to fields within the collection.
    ///
    /// The value within this map points to a path inside the `collection`.
    meaning: BTreeMap<String, MeaningPointer>,

    /// Type definitions of components can change depending on the log namespace chosen.
    /// This records which ones are possible.
    /// An empty set means the definition can't be for a log
    log_namespaces: BTreeSet<LogNamespace>,
}

/// In regular use, a semantic meaning points to exactly _one_ location in the collection. However,
/// when merging two [`Definition`]s, we need to be able to allow for two definitions with the same
/// semantic meaning identifier to be merged together.
///
/// We cannot error when this happens, because a follow-up component (such as the `remap`
/// transform) might rectify the issue of having a semantic meaning with multiple pointers.
///
/// Because of this, we encapsulate this state in an enum. The schema validation step done by the
/// sink builder, will return an error if the definition stores an "invalid" meaning pointer.
#[derive(Clone, Debug, PartialEq, PartialOrd)]
enum MeaningPointer {
    Valid(LookupBuf),
    Invalid(BTreeSet<LookupBuf>),
}

impl MeaningPointer {
    fn merge(self, other: Self) -> Self {
        let set = match (self, other) {
            (Self::Valid(lhs), Self::Valid(rhs)) if lhs == rhs => return Self::Valid(lhs),
            (Self::Valid(lhs), Self::Valid(rhs)) => BTreeSet::from([lhs, rhs]),
            (Self::Valid(lhs), Self::Invalid(mut rhs)) => {
                rhs.insert(lhs);
                rhs
            }
            (Self::Invalid(mut lhs), Self::Valid(rhs)) => {
                lhs.insert(rhs);
                lhs
            }
            (Self::Invalid(mut lhs), Self::Invalid(rhs)) => {
                lhs.extend(rhs);
                lhs
            }
        };

        Self::Invalid(set)
    }
}

#[cfg(test)]
impl From<&str> for MeaningPointer {
    fn from(v: &str) -> Self {
        MeaningPointer::Valid(v.into())
    }
}

#[cfg(test)]
impl From<LookupBuf> for MeaningPointer {
    fn from(v: LookupBuf) -> Self {
        MeaningPointer::Valid(v)
    }
}

impl Definition {
    pub fn any() -> Self {
        Self::empty_kind(Kind::any(), [LogNamespace::Legacy, LogNamespace::Vector])
    }

    /// Creates an empty definition that is of the kind specified.
    /// There are no meanings or optional fields.
    /// The log_namespaces are used to list the possible namespaces the schema is for.
    pub fn empty_kind(kind: Kind, log_namespaces: impl Into<BTreeSet<LogNamespace>>) -> Self {
        Self {
            kind,
            meaning: BTreeMap::default(),
            log_namespaces: log_namespaces.into(),
        }
    }

    /// An object with any fields, and the `Legacy` namespace.
    /// This is the default schema for a source that does not explicitely provide one yet
    pub fn legacy_default() -> Self {
        Self::empty_kind(Kind::any_object(), [LogNamespace::Legacy])
    }

    /// An object with any fields, and the `Legacy` namespace.
    /// This is what most sources use for the legacy namespace.
    pub fn legacy_empty() -> Self {
        Self::empty_kind(Kind::object(Collection::empty()), [LogNamespace::Legacy])
    }

    /// Returns the source schema for a source that produce the listed log namespaces,
    /// but an explicit schema was not provided.
    pub fn default_for_namespace(log_namespaces: &BTreeSet<LogNamespace>) -> Self {
        let is_legacy = log_namespaces.contains(&LogNamespace::Legacy);
        let is_vector = log_namespaces.contains(&LogNamespace::Vector);
        match (is_legacy, is_vector) {
            (false, false) => Self::empty_kind(Kind::any(), []),
            (true, false) => Self::legacy_default(),
            (false, true) => Self::empty_kind(Kind::any(), [LogNamespace::Vector]),
            (true, true) => {
                Self::empty_kind(Kind::any(), [LogNamespace::Legacy, LogNamespace::Vector])
            }
        }
    }

    pub fn log_namespaces(&self) -> &BTreeSet<LogNamespace> {
        &self.log_namespaces
    }

    /// Add type information for an event field.
    /// A non-root required field means the root type must be an object, so the type will be automatically
    /// restricted to an object.
    ///
    /// # Panics
    /// - If the path is not root, and the definition does not allow the type to be an object
    /// - Provided path has one or more coalesced segments (e.g. `.(foo | bar)`).
    #[must_use]
    pub fn with_field(
        mut self,
        path: impl Into<LookupBuf>,
        kind: Kind,
        meaning: Option<&str>,
    ) -> Self {
        let path = path.into();
        let meaning = meaning.map(ToOwned::to_owned);

        if !path.is_root() {
            if kind.contains_null() {
                // field is optional, so don't coerce to an object, but still make sure it _can_ be an object
                if self.kind.as_object().is_none() {
                    panic!("Setting a field on a value that cannot be an object");
                }
            } else {
                self.kind = self
                    .kind
                    .into_object()
                    .expect("required field implies the type can be an object")
                    .into();
            }
        }

<<<<<<< HEAD
        if let Err(err) = self.kind.insert_at_path(
            &path.to_lookup(),
            kind,
            insert::Strategy {
                inner_conflict: insert::InnerConflict::Replace,
                leaf_conflict: insert::LeafConflict::Replace,
                coalesced_path: insert::CoalescedPath::Reject,
            },
        ) {
            panic!("Field definition not valid: {:?}", err);
        }
=======
        self.collection.merge(collection, true);
>>>>>>> d2a87847

        if let Some(meaning) = meaning {
            self.meaning.insert(meaning, MeaningPointer::Valid(path));
        }

        self
    }

    /// Add type information for an optional event field.
    ///
    /// # Panics
    ///
    /// See `Definition::require_field`.
    #[must_use]
    pub fn optional_field(
        self,
        path: impl Into<LookupBuf>,
        kind: Kind,
        meaning: Option<&str>,
    ) -> Self {
        self.with_field(path, kind.or_null(), meaning)
    }

    /// Register a semantic meaning for the definition.
    ///
    /// # Panics
    ///
    /// This method panics if the provided path points to an unknown location in the collection.
<<<<<<< HEAD
=======
    #[must_use]
>>>>>>> d2a87847
    pub fn with_known_meaning(mut self, path: impl Into<LookupBuf>, meaning: &str) -> Self {
        let path = path.into();

        self.meaning
            .insert(meaning.to_owned(), MeaningPointer::Valid(path));
        self
    }

    /// Set the kind for all unknown fields.
    #[must_use]
    pub fn unknown_fields(mut self, unknown: impl Into<Option<Kind>>) -> Self {
        let unknown = unknown.into();
        if let Some(object) = self.kind.as_object_mut() {
            object.set_unknown(unknown.clone());
        }
        if let Some(array) = self.kind.as_array_mut() {
            array.set_unknown(unknown);
        }
        self
    }

    /// Merge `other` definition into `self`.
    ///
    /// This just takes the union of both definitions.
    #[must_use]
    pub fn merge(mut self, mut other: Self) -> Self {
        for (other_id, other_meaning) in other.meaning {
            let meaning = match self.meaning.remove(&other_id) {
                Some(this_meaning) => this_meaning.merge(other_meaning),
                None => other_meaning,
            };

            self.meaning.insert(other_id, meaning);
        }

<<<<<<< HEAD
        self.kind.merge(
            other.kind,
            merge::Strategy {
                depth: merge::Depth::Deep,
                indices: merge::Indices::Keep,
            },
        );
=======
        self.collection.merge(other.collection, false);
>>>>>>> d2a87847

        self.log_namespaces.append(&mut other.log_namespaces);
        self
    }

    /// Returns a `Lookup` into an event, based on the provided `meaning`, if the meaning exists.
    pub fn meaning_path(&self, meaning: &str) -> Option<&LookupBuf> {
        match self.meaning.get(meaning) {
            Some(MeaningPointer::Valid(path)) => Some(path),
            None | Some(MeaningPointer::Invalid(_)) => None,
        }
    }

    pub fn invalid_meaning(&self, meaning: &str) -> Option<&BTreeSet<LookupBuf>> {
        match &self.meaning.get(meaning) {
            Some(MeaningPointer::Invalid(paths)) => Some(paths),
            None | Some(MeaningPointer::Valid(_)) => None,
        }
    }

    pub fn meanings(&self) -> impl Iterator<Item = (&String, &LookupBuf)> {
        self.meaning
            .iter()
            .filter_map(|(id, pointer)| match pointer {
                MeaningPointer::Valid(path) => Some((id, path)),
                MeaningPointer::Invalid(_) => None,
            })
    }

    pub fn kind(&self) -> &Kind {
        &self.kind
    }
}

#[cfg(test)]
mod tests {
    use std::collections::{BTreeMap, HashMap};

    use super::*;

    #[test]
    fn test_required_field() {
        struct TestCase {
            path: LookupBuf,
            kind: Kind,
            meaning: Option<&'static str>,
            want: Definition,
        }

        for (
            title,
            TestCase {
                path,
                kind,
                meaning,
                want,
            },
        ) in HashMap::from([
            (
                "simple",
                TestCase {
                    path: "foo".into(),
                    kind: Kind::boolean(),
                    meaning: Some("foo_meaning"),
                    want: Definition {
                        kind: Kind::object(BTreeMap::from([("foo".into(), Kind::boolean())])),
                        meaning: [("foo_meaning".to_owned(), "foo".into())].into(),
                        log_namespaces: BTreeSet::new(),
                    },
                },
            ),
            (
                "nested fields",
                TestCase {
                    path: LookupBuf::from_str(".foo.bar").unwrap(),
                    kind: Kind::regex().or_null(),
                    meaning: Some("foobar"),
                    want: Definition {
                        kind: Kind::object(BTreeMap::from([(
                            "foo".into(),
                            Kind::object(BTreeMap::from([("bar".into(), Kind::regex().or_null())])),
                        )])),
                        meaning: [(
                            "foobar".to_owned(),
                            LookupBuf::from_str(".foo.bar").unwrap().into(),
                        )]
                        .into(),
                        log_namespaces: BTreeSet::new(),
                    },
                },
            ),
            (
                "no meaning",
                TestCase {
                    path: "foo".into(),
                    kind: Kind::boolean(),
                    meaning: None,
                    want: Definition {
                        kind: Kind::object(BTreeMap::from([("foo".into(), Kind::boolean())])),
                        meaning: BTreeMap::default(),
                        log_namespaces: BTreeSet::new(),
                    },
                },
            ),
        ]) {
            let got = Definition::legacy_empty().with_field(path, kind, meaning);
            assert_eq!(got.kind(), want.kind(), "{}", title);
        }
    }

    #[test]
    fn test_optional_field() {
        struct TestCase {
            path: LookupBuf,
            kind: Kind,
            meaning: Option<&'static str>,
            want: Definition,
        }

        for (
            title,
            TestCase {
                path,
                kind,
                meaning,
                want,
            },
        ) in HashMap::from([
            (
                "simple",
                TestCase {
                    path: "foo".into(),
                    kind: Kind::boolean(),
                    meaning: Some("foo_meaning"),
                    want: Definition {
                        kind: Kind::object(BTreeMap::from([(
                            "foo".into(),
                            Kind::boolean().or_null(),
                        )])),
                        meaning: [("foo_meaning".to_owned(), "foo".into())].into(),
                        log_namespaces: BTreeSet::new(),
                    },
                },
            ),
            (
                "nested fields",
                TestCase {
                    path: LookupBuf::from_str(".foo.bar").unwrap(),
                    kind: Kind::regex().or_null(),
                    meaning: Some("foobar"),
                    want: Definition {
                        kind: Kind::object(BTreeMap::from([(
                            "foo".into(),
                            Kind::object(BTreeMap::from([("bar".into(), Kind::regex().or_null())])),
                        )])),
                        meaning: [(
                            "foobar".to_owned(),
                            LookupBuf::from_str(".foo.bar").unwrap().into(),
                        )]
                        .into(),
                        log_namespaces: BTreeSet::new(),
                    },
                },
            ),
            (
                "no meaning",
                TestCase {
                    path: "foo".into(),
                    kind: Kind::boolean(),
                    meaning: None,
                    want: Definition {
                        kind: Kind::object(BTreeMap::from([(
                            "foo".into(),
                            Kind::boolean().or_null(),
                        )])),
                        meaning: BTreeMap::default(),
                        log_namespaces: BTreeSet::new(),
                    },
                },
            ),
        ]) {
            let mut got = Definition::empty_kind(Kind::object(BTreeMap::new()), []);
            got = got.optional_field(path, kind, meaning);

            assert_eq!(got, want, "{}", title);
        }
    }

    #[test]
    fn test_unknown_fields() {
        let want = Definition {
            kind: Kind::object(Collection::from_unknown(Kind::bytes().or_integer())),
            meaning: BTreeMap::default(),
            log_namespaces: BTreeSet::new(),
        };

        let mut got = Definition::empty_kind(Kind::object(Collection::empty()), []);
        got = got.unknown_fields(Kind::boolean());
        got = got.unknown_fields(Kind::bytes().or_integer());

        assert_eq!(got, want);
    }

    #[test]
    #[allow(clippy::too_many_lines)]
    fn test_merge() {
        struct TestCase {
            this: Definition,
            other: Definition,
            want: Definition,
        }

        for (title, TestCase { this, other, want }) in HashMap::from([
            (
                "equal definitions",
                TestCase {
                    this: Definition {
                        kind: Kind::object(Collection::from(BTreeMap::from([(
                            "foo".into(),
                            Kind::boolean().or_null(),
                        )]))),
                        meaning: BTreeMap::from([("foo_meaning".to_owned(), "foo".into())]),
                        log_namespaces: BTreeSet::new(),
                    },
                    other: Definition {
                        kind: Kind::object(Collection::from(BTreeMap::from([(
                            "foo".into(),
                            Kind::boolean().or_null(),
                        )]))),
                        meaning: BTreeMap::from([("foo_meaning".to_owned(), "foo".into())]),
                        log_namespaces: BTreeSet::new(),
                    },
                    want: Definition {
                        kind: Kind::object(Collection::from(BTreeMap::from([(
                            "foo".into(),
                            Kind::boolean().or_null(),
                        )]))),
                        meaning: BTreeMap::from([("foo_meaning".to_owned(), "foo".into())]),
                        log_namespaces: BTreeSet::new(),
                    },
                },
            ),
            (
                "this optional, other required",
                TestCase {
                    this: Definition {
                        kind: Kind::object(Collection::from(BTreeMap::from([(
                            "foo".into(),
                            Kind::boolean().or_null(),
                        )]))),
                        meaning: BTreeMap::default(),
                        log_namespaces: BTreeSet::new(),
                    },
                    other: Definition {
                        kind: Kind::object(Collection::from(BTreeMap::from([(
                            "foo".into(),
                            Kind::boolean(),
                        )]))),
                        meaning: BTreeMap::default(),
                        log_namespaces: BTreeSet::new(),
                    },
                    want: Definition {
                        kind: Kind::object(Collection::from(BTreeMap::from([(
                            "foo".into(),
                            Kind::boolean().or_null(),
                        )]))),
                        meaning: BTreeMap::default(),
                        log_namespaces: BTreeSet::new(),
                    },
                },
            ),
            (
                "this required, other optional",
                TestCase {
                    this: Definition {
                        kind: Kind::object(Collection::from(BTreeMap::from([(
                            "foo".into(),
                            Kind::boolean(),
                        )]))),
                        meaning: BTreeMap::default(),
                        log_namespaces: BTreeSet::new(),
                    },
                    other: Definition {
                        kind: Kind::object(Collection::from(BTreeMap::from([(
                            "foo".into(),
                            Kind::boolean().or_null(),
                        )]))),
                        meaning: BTreeMap::default(),
                        log_namespaces: BTreeSet::new(),
                    },
                    want: Definition {
                        kind: Kind::object(Collection::from(BTreeMap::from([(
                            "foo".into(),
                            Kind::boolean().or_null(),
                        )]))),
                        meaning: BTreeMap::default(),
                        log_namespaces: BTreeSet::new(),
                    },
                },
            ),
            (
                "this required, other required",
                TestCase {
                    this: Definition {
                        kind: Kind::object(Collection::from(BTreeMap::from([(
                            "foo".into(),
                            Kind::boolean(),
                        )]))),
                        meaning: BTreeMap::default(),
                        log_namespaces: BTreeSet::new(),
                    },
                    other: Definition {
                        kind: Kind::object(Collection::from(BTreeMap::from([(
                            "foo".into(),
                            Kind::boolean(),
                        )]))),
                        meaning: BTreeMap::default(),
                        log_namespaces: BTreeSet::new(),
                    },
                    want: Definition {
                        kind: Kind::object(Collection::from(BTreeMap::from([(
                            "foo".into(),
                            Kind::boolean(),
                        )]))),
                        meaning: BTreeMap::default(),
                        log_namespaces: BTreeSet::new(),
                    },
                },
            ),
            (
                "same meaning, pointing to different paths",
                TestCase {
                    this: Definition {
                        kind: Kind::object(Collection::from(BTreeMap::from([(
                            "foo".into(),
                            Kind::boolean(),
                        )]))),
                        meaning: BTreeMap::from([(
                            "foo".into(),
                            MeaningPointer::Valid("foo".into()),
                        )]),
                        log_namespaces: BTreeSet::new(),
                    },
                    other: Definition {
                        kind: Kind::object(Collection::from(BTreeMap::from([(
                            "foo".into(),
                            Kind::boolean(),
                        )]))),
                        meaning: BTreeMap::from([(
                            "foo".into(),
                            MeaningPointer::Valid("bar".into()),
                        )]),
                        log_namespaces: BTreeSet::new(),
                    },
                    want: Definition {
                        kind: Kind::object(Collection::from(BTreeMap::from([(
                            "foo".into(),
                            Kind::boolean(),
                        )]))),
                        meaning: BTreeMap::from([(
                            "foo".into(),
                            MeaningPointer::Invalid(BTreeSet::from(["foo".into(), "bar".into()])),
                        )]),
                        log_namespaces: BTreeSet::new(),
                    },
                },
            ),
            (
                "same meaning, pointing to same path",
                TestCase {
                    this: Definition {
                        kind: Kind::object(Collection::from(BTreeMap::from([(
                            "foo".into(),
                            Kind::boolean(),
                        )]))),
                        meaning: BTreeMap::from([(
                            "foo".into(),
                            MeaningPointer::Valid("foo".into()),
                        )]),
                        log_namespaces: BTreeSet::new(),
                    },
                    other: Definition {
                        kind: Kind::object(Collection::from(BTreeMap::from([(
                            "foo".into(),
                            Kind::boolean(),
                        )]))),
                        meaning: BTreeMap::from([(
                            "foo".into(),
                            MeaningPointer::Valid("foo".into()),
                        )]),
                        log_namespaces: BTreeSet::new(),
                    },
                    want: Definition {
                        kind: Kind::object(Collection::from(BTreeMap::from([(
                            "foo".into(),
                            Kind::boolean(),
                        )]))),
                        meaning: BTreeMap::from([(
                            "foo".into(),
                            MeaningPointer::Valid("foo".into()),
                        )]),
                        log_namespaces: BTreeSet::new(),
                    },
                },
            ),
        ]) {
            let got = this.merge(other);

            assert_eq!(got, want, "{}", title);
        }
    }
}<|MERGE_RESOLUTION|>--- conflicted
+++ resolved
@@ -4,11 +4,7 @@
 use lookup::LookupBuf;
 use value::kind::insert;
 use value::{
-<<<<<<< HEAD
     kind::{merge, Collection},
-=======
-    kind::{nest, Collection, Field, Unknown},
->>>>>>> d2a87847
     Kind,
 };
 
@@ -163,7 +159,6 @@
             }
         }
 
-<<<<<<< HEAD
         if let Err(err) = self.kind.insert_at_path(
             &path.to_lookup(),
             kind,
@@ -175,9 +170,6 @@
         ) {
             panic!("Field definition not valid: {:?}", err);
         }
-=======
-        self.collection.merge(collection, true);
->>>>>>> d2a87847
 
         if let Some(meaning) = meaning {
             self.meaning.insert(meaning, MeaningPointer::Valid(path));
@@ -206,10 +198,7 @@
     /// # Panics
     ///
     /// This method panics if the provided path points to an unknown location in the collection.
-<<<<<<< HEAD
-=======
     #[must_use]
->>>>>>> d2a87847
     pub fn with_known_meaning(mut self, path: impl Into<LookupBuf>, meaning: &str) -> Self {
         let path = path.into();
 
@@ -245,17 +234,13 @@
             self.meaning.insert(other_id, meaning);
         }
 
-<<<<<<< HEAD
         self.kind.merge(
             other.kind,
             merge::Strategy {
-                depth: merge::Depth::Deep,
+                collisions: merge::CollisionStrategy::Union,
                 indices: merge::Indices::Keep,
             },
         );
-=======
-        self.collection.merge(other.collection, false);
->>>>>>> d2a87847
 
         self.log_namespaces.append(&mut other.log_namespaces);
         self
