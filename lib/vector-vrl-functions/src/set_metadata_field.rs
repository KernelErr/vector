--- conflicted
+++ resolved
@@ -1,7 +1,5 @@
-use crate::{get_metadata_key, is_legacy_metadata_path, MetadataKey};
+use crate::{get_metadata_key, MetadataKey};
 use ::value::Value;
-use lookup::LookupBuf;
-use std::collections::VecDeque;
 use vrl::prelude::*;
 
 fn set_metadata_field(
@@ -79,13 +77,6 @@
             value: Box::new(value),
         }))
     }
-<<<<<<< HEAD
-
-    fn call_by_vm(&self, ctx: &mut Context, args: &mut VmArgumentList) -> Resolved {
-        panic!("why are you still here")
-    }
-=======
->>>>>>> d417613c
 }
 
 #[derive(Debug, Clone)]
