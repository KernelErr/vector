use diagnostic::{DiagnosticList, DiagnosticMessage, Severity, Span};
use lookup::LookupBuf;
use parser::ast::{self, Node, QueryTarget};

<<<<<<< HEAD
use crate::parser::ast::RootExpr;
use crate::type_def::Details;
=======
>>>>>>> 4b74b0d0
use crate::{
    expression::*,
    program::ProgramInfo,
    state::{ExternalEnv, LocalEnv},
    Function, Program,
};

pub(crate) type Diagnostics = Vec<Box<dyn DiagnosticMessage>>;

pub(crate) struct Compiler<'a> {
    fns: &'a [Box<dyn Function>],
    diagnostics: Diagnostics,
    fallible: bool,
    abortable: bool,
    local: LocalEnv,
    external_queries: Vec<LookupBuf>,
    external_assignments: Vec<LookupBuf>,

    /// A list of variables that are missing, because the rhs expression of the
    /// assignment failed to compile.
    ///
    /// This list allows us to avoid printing "undefined variable" compilation
    /// errors when the reason for it being undefined is another compiler error.
    skip_missing_query_target: Vec<(QueryTarget, LookupBuf)>,

    /// Track which expression in a chain of expressions is fallible.
    ///
    /// It is possible for this state to switch from `None`, to `Some(T)` and
    /// back to `None`, if the parent expression of a fallible expression
    /// nullifies the fallibility of that expression.
    fallible_expression_error: Option<Box<dyn DiagnosticMessage>>,
}

impl<'a> Compiler<'a> {
    pub(super) fn new(fns: &'a [Box<dyn Function>]) -> Self {
        Self {
            fns,
            diagnostics: vec![],
            fallible: false,
            abortable: false,
            local: LocalEnv::default(),
            external_queries: vec![],
            external_assignments: vec![],
            skip_missing_query_target: vec![],
            fallible_expression_error: None,
        }
    }

    /// An intenal function used by `compile_for_repl`.
    ///
    /// This should only be used for its intended purpose.
    pub(super) fn new_with_local_state(fns: &'a [Box<dyn Function>], local: LocalEnv) -> Self {
        let mut compiler = Self::new(fns);
        compiler.local = local;
        compiler
    }

    pub(super) fn compile(
        mut self,
        ast: parser::Program,
        external: &mut ExternalEnv,
    ) -> Result<(Program, DiagnosticList), DiagnosticList> {
        let expressions = self.compile_root_exprs(ast, external);

        let (errors, warnings): (Vec<_>, Vec<_>) =
            self.diagnostics.into_iter().partition(|diagnostic| {
                matches!(diagnostic.severity(), Severity::Bug | Severity::Error)
            });

        if !errors.is_empty() {
            return Err(errors.into());
        }

        let info = ProgramInfo {
            fallible: self.fallible,
            abortable: self.abortable,
            target_queries: self.external_queries,
            target_assignments: self.external_assignments,
        };

        let expressions = Block::new(expressions, self.local);

        Ok((Program { expressions, info }, warnings.into()))
    }

    fn compile_exprs(
        &mut self,
        nodes: impl IntoIterator<Item = Node<ast::Expr>>,
        external: &mut ExternalEnv,
    ) -> Option<Vec<Expr>> {
        let mut exprs = vec![];
        for node in nodes {
            let expr = self.compile_expr(node, external)?;
            let type_def = expr.type_def((&self.local, external));
            exprs.push(expr);

            if type_def.is_never() {
                // This is a terminal expression. Further expressions must not be
                // compiled since they will never execute, but could alter the types of
                // variables in local or external scopes through assignments.
                break;
            }
        }
        Some(exprs)
    }

    fn compile_expr(&mut self, node: Node<ast::Expr>, external: &mut ExternalEnv) -> Option<Expr> {
        use ast::Expr::*;

        let span = node.span();

        let expr = match node.into_inner() {
            Literal(node) => self.compile_literal(node, external),
            Container(node) => self.compile_container(node, external).map(Into::into),
            IfStatement(node) => self.compile_if_statement(node, external).map(Into::into),
            Op(node) => self.compile_op(node, external).map(Into::into),
            Assignment(node) => self.compile_assignment(node, external).map(Into::into),
            Query(node) => self.compile_query(node, external).map(Into::into),
            FunctionCall(node) => self.compile_function_call(node, external).map(Into::into),
            Variable(node) => self.compile_variable(node, external).map(Into::into),
            Unary(node) => self.compile_unary(node, external).map(Into::into),
            Abort(node) => self.compile_abort(node, external).map(Into::into),
        }?;

        // If the previously compiled expression is fallible, _and_ we are
        // currently not tracking any existing fallible expression in the chain
        // of expressions, then this is the first expression within that chain
        // that can cause the entire chain to be fallible.
        if expr.type_def((&self.local, external)).is_fallible()
            && self.fallible_expression_error.is_none()
        {
            let error = crate::expression::Error::Fallible { span };
            self.fallible_expression_error = Some(Box::new(error) as _);
        }

        Some(expr)
    }

    #[cfg(feature = "expr-literal")]
    fn compile_literal(
        &mut self,
        node: Node<ast::Literal>,
        external: &mut ExternalEnv,
    ) -> Option<Expr> {
        use ast::Literal::*;
        use bytes::Bytes;

        let (span, lit) = node.take();

        let literal = match lit {
            String(template) => {
                if let Some(v) = template.as_literal_string() {
                    Ok(Literal::String(Bytes::from(v.to_string())))
                } else {
                    // Rewrite the template into an expression and compile that block.
                    return self.compile_expr(
                        Node::new(span, template.rewrite_to_concatenated_strings()),
                        external,
                    );
                }
            }
            RawString(v) => Ok(Literal::String(Bytes::from(v))),
            Integer(v) => Ok(Literal::Integer(v)),
            Float(v) => Ok(Literal::Float(v)),
            Boolean(v) => Ok(Literal::Boolean(v)),
            Regex(v) => regex::Regex::new(&v)
                .map_err(|err| literal::Error::from((span, err)))
                .map(|r| Literal::Regex(r.into())),
            // TODO: support more formats (similar to Vector's `Convert` logic)
            Timestamp(v) => v
                .parse()
                .map(Literal::Timestamp)
                .map_err(|err| literal::Error::from((span, err))),
            Null => Ok(Literal::Null),
        };

        literal
            .map(Into::into)
            .map_err(|err| self.diagnostics.push(Box::new(err)))
            .ok()
    }

    #[cfg(not(feature = "expr-literal"))]
    fn compile_literal(&mut self, node: Node<ast::Literal>, _: &mut ExternalEnv) -> Option<Expr> {
        self.handle_missing_feature_error(node.span(), "expr-literal")
    }

    fn compile_container(
        &mut self,
        node: Node<ast::Container>,
        external: &mut ExternalEnv,
    ) -> Option<Container> {
        use ast::Container::*;

        let variant = match node.into_inner() {
            Group(node) => self.compile_group(*node, external)?.into(),
            Block(node) => self.compile_block(node, external)?.into(),
            Array(node) => self.compile_array(node, external)?.into(),
            Object(node) => self.compile_object(node, external)?.into(),
        };

        Some(Container::new(variant))
    }

    fn compile_group(
        &mut self,
        node: Node<ast::Group>,
        external: &mut ExternalEnv,
    ) -> Option<Group> {
        let expr = self.compile_expr(node.into_inner().into_inner(), external)?;

        Some(Group::new(expr))
    }

    fn compile_root_exprs(
        &mut self,
        nodes: impl IntoIterator<Item = Node<ast::RootExpr>>,
        external: &mut ExternalEnv,
    ) -> Vec<Expr> {
        let mut node_exprs = vec![];

        // After a terminating expression, the state is stored, but the remaining expressions are checked.
        let mut terminated_state = None;

        for root_expr in nodes {
            match root_expr.into_inner() {
                RootExpr::Expr(node_expr) => {
                    self.fallible_expression_error = None;

                    if let Some(expr) = self.compile_expr(node_expr, external) {
                        if let Some(error) = self.fallible_expression_error.take() {
                            self.diagnostics.push(error);
                        }

                        if terminated_state.is_none() {
                            let type_def = expr.type_def((&self.local, external));
                            node_exprs.push(expr);
                            // an expression that has the "never" type is a terminating expression
                            if type_def.is_never() {
                                terminated_state =
                                    Some((self.local.clone(), external.target().cloned()))
                            }
                        }
                    }
                }
                RootExpr::Error(err) => self.handle_parser_error(err),
            }
        }

        if let Some((local, details)) = terminated_state {
            self.local = local;
            if let Some(details) = details {
                external.update_target(details);
            }
        }

        if node_exprs.is_empty() {
            node_exprs.push(Expr::Noop(Noop));
        }
        node_exprs
    }

    fn compile_block(
        &mut self,
        node: Node<ast::Block>,
        external: &mut ExternalEnv,
    ) -> Option<Block> {
        // We get a copy of the current local state, so that we can use it to
        // remove any *new* state added in the block, as that state is lexically
        // scoped to the block, and must not be visible to the rest of the
        // program.
        let local_snapshot = self.local.clone();

        // We can now start compiling the expressions within the block, which
        // will use the existing local state of the compiler, as blocks have
        // access to any state of their parent expressions.
        let exprs = match self.compile_exprs(node.into_inner().into_iter(), external) {
            Some(exprs) => exprs,
            None => {
                self.local = local_snapshot.apply_child_scope(self.local.clone());
                return None;
            }
        };

        // Now that we've compiled the expressions, we pass them into the block,
        // and also a copy of the local state, which includes any state added by
        // the compiled expressions in the block.
        let block = Block::new(exprs, self.local.clone());

        // Take the local state snapshot captured before we started compiling
        // the block, and merge back into it any mutations that happened to
        // state the snapshot was already tracking. Then, revert the compiler
        // local state to the updated snapshot.
        self.local = local_snapshot.apply_child_scope(self.local.clone());

        Some(block)
    }

    fn compile_array(
        &mut self,
        node: Node<ast::Array>,
        external: &mut ExternalEnv,
    ) -> Option<Array> {
        let exprs = self.compile_exprs(node.into_inner().into_iter(), external)?;

        Some(Array::new(exprs))
    }

    fn compile_object(
        &mut self,
        node: Node<ast::Object>,
        external: &mut ExternalEnv,
    ) -> Option<Object> {
        use std::collections::BTreeMap;

        let (keys, exprs): (Vec<String>, Vec<Option<Expr>>) = node
            .into_inner()
            .into_iter()
            .map(|(k, expr)| (k.into_inner(), self.compile_expr(expr, external)))
            .unzip();

        let exprs = exprs.into_iter().collect::<Option<Vec<_>>>()?;

        Some(Object::new(
            keys.into_iter().zip(exprs).collect::<BTreeMap<_, _>>(),
        ))
    }

    #[cfg(feature = "expr-if_statement")]
    fn compile_if_statement(
        &mut self,
        node: Node<ast::IfStatement>,
        external: &mut ExternalEnv,
    ) -> Option<IfStatement> {
        let ast::IfStatement {
            predicate,
            consequent,
            alternative,
        } = node.into_inner();

        let predicate = self
            .compile_predicate(predicate, external)?
            .map_err(|err| self.diagnostics.push(Box::new(err)))
            .ok()?;

        let original_locals = self.local.clone();
        let original_external = external.target().clone();

        let consequent = self.compile_block(consequent, external)?;

        match alternative {
            Some(block) => {
                let consequent_locals = self.local.clone();
                let consequent_external = external.target().clone();

                self.local = original_locals;

                let else_block = self.compile_block(block, external)?;

                // assignments must be the result of either the if or else block, but not the original value
                self.local = self.local.clone().merge(consequent_locals);
                external.update_target(consequent_external.merge(external.target().clone()));

                Some(IfStatement {
                    predicate,
                    consequent,
                    alternative: Some(else_block),
                })
            }
            None => {
                // assignments must be the result of either the if block or the original value
                self.local = self.local.clone().merge(original_locals);
                external.update_target(original_external.merge(external.target().clone()));

                Some(IfStatement {
                    predicate,
                    consequent,
                    alternative: None,
                })
            }
        }
    }

    #[cfg(not(feature = "expr-if_statement"))]
    fn compile_if_statement(
        &mut self,
        node: Node<ast::IfStatement>,
        _: &mut ExternalEnv,
    ) -> Option<Expr> {
        self.handle_missing_feature_error(node.span(), "expr-if_statement")
    }

    #[cfg(feature = "expr-if_statement")]
    fn compile_predicate(
        &mut self,
        node: Node<ast::Predicate>,
        external: &mut ExternalEnv,
    ) -> Option<predicate::Result> {
        use ast::Predicate::*;

        let (span, predicate) = node.take();

        let exprs = match predicate {
            One(node) => vec![self.compile_expr(*node, external)?],
            Many(nodes) => self.compile_exprs(nodes, external)?,
        };

        Some(Predicate::new(
            Node::new(span, exprs),
            (&self.local, external),
            self.fallible_expression_error.as_deref(),
        ))
    }

    #[cfg(feature = "expr-op")]
    fn compile_op(&mut self, node: Node<ast::Op>, external: &mut ExternalEnv) -> Option<Op> {
        use parser::ast::Opcode;

        let op = node.into_inner();
        let ast::Op(lhs, opcode, rhs) = op;

        let lhs_span = lhs.span();
        let lhs = Node::new(lhs_span, self.compile_expr(*lhs, external)?);

        // If we're using error-coalescing, we need to negate any tracked
        // fallibility error state for the lhs expression.
        if opcode.inner() == &Opcode::Err {
            self.fallible_expression_error = None;
        }

        let rhs_span = rhs.span();
        let rhs = Node::new(rhs_span, self.compile_expr(*rhs, external)?);

        Op::new(lhs, opcode, rhs, (&mut self.local, external))
            .map_err(|err| self.diagnostics.push(Box::new(err)))
            .ok()
    }

    #[cfg(not(feature = "expr-op"))]
    fn compile_op(&mut self, node: Node<ast::Op>, _: &mut ExternalEnv) -> Option<Expr> {
        self.handle_missing_feature_error(node.span(), "expr-op")
    }

    /// Rewrites the ast for `a |= b` to be `a = a | b`.
    #[cfg(feature = "expr-assignment")]
    fn rewrite_to_merge(
        &mut self,
        span: diagnostic::Span,
        target: &Node<ast::AssignmentTarget>,
        expr: Box<Node<ast::Expr>>,
        external: &mut ExternalEnv,
    ) -> Option<Box<Node<Expr>>> {
        Some(Box::new(Node::new(
            span,
            Expr::Op(self.compile_op(
                Node::new(
                    span,
                    ast::Op(
                        Box::new(Node::new(target.span(), target.inner().to_expr(span))),
                        Node::new(span, ast::Opcode::Merge),
                        expr,
                    ),
                ),
                external,
            )?),
        )))
    }

    #[cfg(feature = "expr-assignment")]
    fn compile_assignment(
        &mut self,
        node: Node<ast::Assignment>,
        external: &mut ExternalEnv,
    ) -> Option<Assignment> {
        use assignment::Variant;
        use ast::{Assignment::*, AssignmentOp};
        use value::Value;

        let assignment = node.into_inner();

        let node = match assignment {
            Single { target, op, expr } => {
                let span = expr.span();

                match op {
                    AssignmentOp::Assign => {
                        let expr = self
                            .compile_expr(*expr, external)
                            .map(|expr| Box::new(Node::new(span, expr)))
                            .or_else(|| {
                                self.skip_missing_assignment_target(target.clone().into_inner());
                                None
                            })?;

                        Node::new(span, Variant::Single { target, expr })
                    }
                    AssignmentOp::Merge => {
                        let expr = self.rewrite_to_merge(span, &target, expr, external)?;
                        Node::new(span, Variant::Single { target, expr })
                    }
                }
            }
            Infallible { ok, err, op, expr } => {
                let span = expr.span();

                let node = match op {
                    AssignmentOp::Assign => {
                        let expr = self
                            .compile_expr(*expr, external)
                            .map(|expr| Box::new(Node::new(span, expr)))
                            .or_else(|| {
                                self.skip_missing_assignment_target(ok.clone().into_inner());
                                self.skip_missing_assignment_target(err.clone().into_inner());
                                None
                            })?;

                        let node = Variant::Infallible {
                            ok,
                            err,
                            expr,
                            default: Value::Null,
                        };
                        Node::new(span, node)
                    }
                    AssignmentOp::Merge => {
                        let expr = self.rewrite_to_merge(span, &ok, expr, external)?;
                        let node = Variant::Infallible {
                            ok,
                            err,
                            expr,
                            default: Value::Null,
                        };

                        Node::new(span, node)
                    }
                };

                // If the RHS expression is marked as fallible, the "infallible"
                // assignment nullifies this fallibility, and thus no error
                // should be emitted.
                self.fallible_expression_error = None;

                node
            }
        };

        let assignment = Assignment::new(
            node,
            &mut self.local,
            external,
            self.fallible_expression_error.as_deref(),
        )
        .map_err(|err| self.diagnostics.push(Box::new(err)))
        .ok()?;

        // Track any potential external target assignments within the program.
        //
        // This data is exposed to the caller of the compiler, to allow any
        // potential external optimizations.
        for target in assignment.targets() {
            if let assignment::Target::External(path) = target {
                self.external_assignments.push(path);
            }
        }

        Some(assignment)
    }

    #[cfg(not(feature = "expr-assignment"))]
    fn compile_assignment(
        &mut self,
        node: Node<ast::Assignment>,
        _: &mut ExternalEnv,
    ) -> Option<Expr> {
        self.handle_missing_feature_error(node.span(), "expr-assignment")
    }

    #[cfg(feature = "expr-query")]
    fn compile_query(
        &mut self,
        node: Node<ast::Query>,
        external: &mut ExternalEnv,
    ) -> Option<Query> {
        let ast::Query { target, path } = node.into_inner();

        if self
            .skip_missing_query_target
            .contains(&(target.clone().into_inner(), path.clone().into_inner()))
        {
            return None;
        }

        let path = path.into_inner();
        let target = self.compile_query_target(target, external)?;

        // Track any potential external target queries within the program.
        //
        // This data is exposed to the caller of the compiler, to allow any
        // potential external optimizations.
        if let Target::External = target {
            self.external_queries.push(path.clone())
        }

        Some(Query::new(target, path))
    }

    #[cfg(not(feature = "expr-query"))]
    fn compile_query(&mut self, node: Node<ast::Query>, _: &mut ExternalEnv) -> Option<Expr> {
        self.handle_missing_feature_error(node.span(), "expr-query")
    }

    #[cfg(feature = "expr-query")]
    fn compile_query_target(
        &mut self,
        node: Node<ast::QueryTarget>,
        external: &mut ExternalEnv,
    ) -> Option<query::Target> {
        use ast::QueryTarget::*;

        let span = node.span();

        let target = match node.into_inner() {
            External => Target::External,
            Internal(ident) => {
                let variable = self.compile_variable(Node::new(span, ident), external)?;
                Target::Internal(variable)
            }
            Container(container) => {
                let container = self.compile_container(Node::new(span, container), external)?;
                Target::Container(container)
            }
            FunctionCall(call) => {
                let call = self.compile_function_call(Node::new(span, call), external)?;
                Target::FunctionCall(call)
            }
        };

        Some(target)
    }

    #[cfg(feature = "expr-function_call")]
    fn compile_function_call(
        &mut self,
        node: Node<ast::FunctionCall>,
        external: &mut ExternalEnv,
    ) -> Option<FunctionCall> {
        let call_span = node.span();
        let ast::FunctionCall {
            ident,
            abort_on_error,
            arguments,
            closure,
        } = node.into_inner();

        // TODO: Remove this (hacky) code once dynamic path syntax lands.
        //
        // See: https://github.com/vectordotdev/vector/issues/12547
        if ident.as_deref() == "get" {
            self.external_queries.push(LookupBuf::root())
        }

        let arguments = arguments
            .into_iter()
            .map(|node| {
                Some(Node::new(
                    node.span(),
                    self.compile_function_argument(node, external)?,
                ))
            })
            .collect::<Option<_>>()?;

        if abort_on_error {
            self.fallible = true;
        }

        let (closure_variables, closure_block) = match closure {
            Some(closure) => {
                let span = closure.span();
                let ast::FunctionClosure { variables, block } = closure.into_inner();
                (Some(Node::new(span, variables)), Some(block))
            }
            None => (None, None),
        };

        // Keep track of the known scope *before* we compile the closure.
        //
        // This allows us to revert to any known state that the closure
        // arguments might overwrite.
        let local_snapshot = self.local.clone();

        // First, we create a new function-call builder to validate the
        // expression.
        function_call::Builder::new(
            call_span,
            ident,
            abort_on_error,
            arguments,
            self.fns,
            &mut self.local,
            external,
            closure_variables,
        )
        // Then, we compile the closure block, and compile the final
        // function-call expression, including the attached closure.
        .map_err(|err| self.diagnostics.push(Box::new(err)))
        .ok()
        .and_then(|builder| {
            let block = match closure_block {
                None => None,
                Some(block) => {
                    let span = block.span();
                    match self.compile_block(block, external) {
                        Some(block) => Some(Node::new(span, block)),
                        None => return None,
                    }
                }
            };

            builder
                .compile(
                    &mut self.local,
                    external,
                    block,
                    local_snapshot,
                    &mut self.fallible_expression_error,
                )
                .map_err(|err| self.diagnostics.push(Box::new(err)))
                .ok()
        })
    }

    #[cfg(feature = "expr-function_call")]
    fn compile_function_argument(
        &mut self,
        node: Node<ast::FunctionArgument>,
        external: &mut ExternalEnv,
    ) -> Option<FunctionArgument> {
        let ast::FunctionArgument { ident, expr } = node.into_inner();
        let expr = Node::new(expr.span(), self.compile_expr(expr, external)?);

        Some(FunctionArgument::new(ident, expr))
    }

    #[cfg(not(feature = "expr-function_call"))]
    fn compile_function_call(
        &mut self,
        node: Node<ast::FunctionCall>,
        _: &mut ExternalEnv,
    ) -> Option<Noop> {
        // Guard against `dead_code` lint, to avoid having to sprinkle
        // attributes all over the place.
        let _ = self.fns;

        self.handle_missing_feature_error(node.span(), "expr-function_call");
        None
    }

    fn compile_variable(
        &mut self,
        node: Node<ast::Ident>,
        _external: &mut ExternalEnv,
    ) -> Option<Variable> {
        let (span, ident) = node.take();

        if self
            .skip_missing_query_target
            .contains(&(QueryTarget::Internal(ident.clone()), LookupBuf::root()))
        {
            return None;
        }

        Variable::new(span, ident, &self.local)
            .map_err(|err| self.diagnostics.push(Box::new(err)))
            .ok()
    }

    #[cfg(feature = "expr-unary")]
    fn compile_unary(
        &mut self,
        node: Node<ast::Unary>,
        external: &mut ExternalEnv,
    ) -> Option<Unary> {
        use ast::Unary::*;

        let variant = match node.into_inner() {
            Not(node) => self.compile_not(node, external)?.into(),
        };

        Some(Unary::new(variant))
    }

    #[cfg(not(feature = "expr-unary"))]
    fn compile_unary(&mut self, node: Node<ast::Unary>, _: &mut ExternalEnv) -> Option<Expr> {
        use ast::Unary::*;

        let span = match node.into_inner() {
            Not(node) => node.take().1.take().0,
        };

        self.handle_missing_feature_error(span.span(), "expr-unary")
    }

    #[cfg(feature = "expr-unary")]
    fn compile_not(&mut self, node: Node<ast::Not>, external: &mut ExternalEnv) -> Option<Not> {
        let (not, expr) = node.into_inner().take();

        let node = Node::new(expr.span(), self.compile_expr(*expr, external)?);

        Not::new(node, not.span(), (&self.local, external))
            .map_err(|err| self.diagnostics.push(Box::new(err)))
            .ok()
    }

    #[cfg(feature = "expr-abort")]
    fn compile_abort(
        &mut self,
        node: Node<ast::Abort>,
        external: &mut ExternalEnv,
    ) -> Option<Abort> {
        self.abortable = true;
        let (span, abort) = node.take();
        let message = match abort.message {
            Some(node) => Some(
                (*node).map_option(|expr| self.compile_expr(Node::new(span, expr), external))?,
            ),
            None => None,
        };

        Abort::new(span, message, (&self.local, external))
            .map_err(|err| self.diagnostics.push(Box::new(err)))
            .ok()
    }

    #[cfg(not(feature = "expr-abort"))]
    fn compile_abort(&mut self, node: Node<ast::Abort>, _: &mut ExternalEnv) -> Option<Expr> {
        self.handle_missing_feature_error(node.span(), "expr-abort")
    }

    fn handle_parser_error(&mut self, error: parser::Error) {
        self.diagnostics.push(Box::new(error))
    }

    #[allow(dead_code)]
    fn handle_missing_feature_error(&mut self, span: Span, feature: &'static str) -> Option<Expr> {
        self.diagnostics
            .push(Box::new(Error::Missing { span, feature }));

        None
    }

    #[cfg(feature = "expr-assignment")]
    fn skip_missing_assignment_target(&mut self, target: ast::AssignmentTarget) {
        let query = match target {
            ast::AssignmentTarget::Noop => return,
            ast::AssignmentTarget::Query(ast::Query { target, path }) => {
                (target.into_inner(), path.into_inner())
            }
            ast::AssignmentTarget::Internal(ident, path) => (
                QueryTarget::Internal(ident),
                path.unwrap_or_else(LookupBuf::root),
            ),
            ast::AssignmentTarget::External(path) => {
                (QueryTarget::External, path.unwrap_or_else(LookupBuf::root))
            }
        };

        self.skip_missing_query_target.push(query);
    }
}<|MERGE_RESOLUTION|>--- conflicted
+++ resolved
@@ -2,11 +2,7 @@
 use lookup::LookupBuf;
 use parser::ast::{self, Node, QueryTarget};
 
-<<<<<<< HEAD
 use crate::parser::ast::RootExpr;
-use crate::type_def::Details;
-=======
->>>>>>> 4b74b0d0
 use crate::{
     expression::*,
     program::ProgramInfo,
@@ -247,7 +243,7 @@
                             // an expression that has the "never" type is a terminating expression
                             if type_def.is_never() {
                                 terminated_state =
-                                    Some((self.local.clone(), external.target().cloned()))
+                                    Some((self.local.clone(), external.target().clone()))
                             }
                         }
                     }
@@ -258,9 +254,7 @@
 
         if let Some((local, details)) = terminated_state {
             self.local = local;
-            if let Some(details) = details {
-                external.update_target(details);
-            }
+            external.update_target(details);
         }
 
         if node_exprs.is_empty() {
