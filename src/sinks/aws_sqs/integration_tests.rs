--- conflicted
+++ resolved
@@ -13,12 +13,7 @@
 use crate::aws::create_client;
 use crate::aws::{AwsAuthentication, RegionOrEndpoint};
 use crate::common::sqs::SqsClientBuilder;
-<<<<<<< HEAD
-use crate::config::{ProxyConfig, SinkContext};
-use crate::sinks::util::encoding::{EncodingConfig, StandardEncodings};
-=======
 use crate::config::ProxyConfig;
->>>>>>> 9a9340ad
 use crate::sinks::VectorSink;
 use crate::test_util::{
     components::{run_and_assert_sink_compliance, AWS_SINK_TAGS},
@@ -57,11 +52,7 @@
     let config = SqsSinkConfig {
         queue_url: queue_url.clone(),
         region: RegionOrEndpoint::with_both("local", sqs_address().as_str()),
-<<<<<<< HEAD
-        encoding: EncodingConfig::from(StandardEncodings::Text).into(),
-=======
         encoding: TextSerializerConfig::new().into(),
->>>>>>> 9a9340ad
         message_group_id: None,
         message_deduplication_id: None,
         request: Default::default(),
