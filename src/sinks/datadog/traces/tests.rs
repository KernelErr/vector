--- conflicted
+++ resolved
@@ -118,18 +118,7 @@
 async fn smoke() {
     let mut t = simple_trace_event();
     t.metadata_mut().set_datadog_api_key(Arc::from("a_key"));
-
-<<<<<<< HEAD
-    let mut tr = TraceEvent::from(simple_span());
-    tr.insert("host", "a_host");
-    tr.insert("env", "an_env");
-    tr.insert("language", "a_language");
-    tr.metadata_mut().set_datadog_api_key(Arc::from("a_key"));
-
-    let events = vec![Event::Trace(t), Event::Trace(tr)];
-=======
     let events = vec![Event::Trace(t)];
->>>>>>> 675d9e1d
     let rx = start_test(BatchStatus::Delivered, StatusCode::OK, events).await;
 
     // We only take 1 elements as the trace & the APM transaction shall be
