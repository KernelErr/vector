use std::time::{Duration, Instant};

use async_compression::tokio::write::GzipEncoder;
use async_trait::async_trait;
use bytes::{Bytes, BytesMut};
<<<<<<< HEAD
use codecs::{encoding::Framer, NewlineDelimitedEncoder};
=======
use codecs::{
    encoding::{Framer, FramingConfig},
    TextSerializerConfig,
};
>>>>>>> 9a9340ad
use futures::{
    future,
    stream::{BoxStream, StreamExt},
    FutureExt,
};
use serde::{Deserialize, Serialize};
use tokio::{
    fs::{self, File},
    io::AsyncWriteExt,
};
use tokio_util::codec::Encoder as _;
use vector_core::{internal_event::EventsSent, ByteSizeOf};

use crate::{
    codecs::{Encoder, EncodingConfigWithFraming, SinkType, Transformer},
    config::{
        AcknowledgementsConfig, DataType, GenerateConfig, Input, SinkConfig, SinkContext,
        SinkDescription,
    },
    event::{Event, EventStatus, Finalizable},
    expiring_hash_map::ExpiringHashMap,
    internal_events::{FileBytesSent, FileIoError, FileOpen, TemplateRenderingError},
<<<<<<< HEAD
    sinks::util::{
        encoding::{
            EncodingConfig, EncodingConfigWithFramingAdapter, StandardEncodings,
            StandardEncodingsWithFramingMigrator, Transformer,
        },
        StreamSink,
    },
=======
    sinks::util::StreamSink,
>>>>>>> 9a9340ad
    template::Template,
};
mod bytes_path;
use std::convert::TryFrom;

use bytes_path::BytesPath;

#[derive(Deserialize, Serialize, Debug)]
#[serde(deny_unknown_fields)]
pub struct FileSinkConfig {
    pub path: Template,
    pub idle_timeout_secs: Option<u64>,
    #[serde(flatten)]
<<<<<<< HEAD
    pub encoding: EncodingConfigWithFramingAdapter<
        EncodingConfig<StandardEncodings>,
        StandardEncodingsWithFramingMigrator,
    >,
=======
    pub encoding: EncodingConfigWithFraming,
>>>>>>> 9a9340ad
    #[serde(
        default,
        skip_serializing_if = "crate::serde::skip_serializing_if_default"
    )]
    pub compression: Compression,
    #[serde(
        default,
        deserialize_with = "crate::serde::bool_or_struct",
        skip_serializing_if = "crate::serde::skip_serializing_if_default"
    )]
    pub acknowledgements: AcknowledgementsConfig,
}

inventory::submit! {
    SinkDescription::new::<FileSinkConfig>("file")
}

impl GenerateConfig for FileSinkConfig {
    fn generate_config() -> toml::Value {
        toml::Value::try_from(Self {
            path: Template::try_from("/tmp/vector-%Y-%m-%d.log").unwrap(),
            idle_timeout_secs: None,
<<<<<<< HEAD
            encoding: StandardEncodings::Text.as_framed_config_adapter(),
=======
            encoding: (None::<FramingConfig>, TextSerializerConfig::new()).into(),
>>>>>>> 9a9340ad
            compression: Default::default(),
            acknowledgements: Default::default(),
        })
        .unwrap()
    }
}

#[derive(Deserialize, Serialize, Debug, Eq, PartialEq, Clone, Copy)]
#[serde(rename_all = "snake_case")]
pub enum Compression {
    Gzip,
    None,
}

impl Default for Compression {
    fn default() -> Self {
        Compression::None
    }
}

enum OutFile {
    Regular(File),
    Gzip(GzipEncoder<File>),
}

impl OutFile {
    fn new(file: File, compression: Compression) -> Self {
        match compression {
            Compression::None => OutFile::Regular(file),
            Compression::Gzip => OutFile::Gzip(GzipEncoder::new(file)),
        }
    }

    async fn sync_all(&mut self) -> Result<(), std::io::Error> {
        match self {
            OutFile::Regular(file) => file.sync_all().await,
            OutFile::Gzip(gzip) => gzip.get_mut().sync_all().await,
        }
    }

    async fn shutdown(&mut self) -> Result<(), std::io::Error> {
        match self {
            OutFile::Regular(file) => file.shutdown().await,
            OutFile::Gzip(gzip) => gzip.shutdown().await,
        }
    }

    async fn write_all(&mut self, src: &[u8]) -> Result<(), std::io::Error> {
        match self {
            OutFile::Regular(file) => file.write_all(src).await,
            OutFile::Gzip(gzip) => gzip.write_all(src).await,
        }
    }

    /// Shutdowns by flushing data, writing headers, and syncing all of that
    /// data and metadata to the filesystem.
    async fn close(&mut self) -> Result<(), std::io::Error> {
        self.shutdown().await?;
        self.sync_all().await
    }
}

#[async_trait::async_trait]
#[typetag::serde(name = "file")]
impl SinkConfig for FileSinkConfig {
    async fn build(
        &self,
        _cx: SinkContext,
    ) -> crate::Result<(super::VectorSink, super::Healthcheck)> {
        let sink = FileSink::new(self)?;
        Ok((
            super::VectorSink::from_event_streamsink(sink),
            future::ok(()).boxed(),
        ))
    }

    fn input(&self) -> Input {
        Input::new(self.encoding.config().1.input_type() & DataType::Log)
    }

    fn sink_type(&self) -> &'static str {
        "file"
    }

    fn acknowledgements(&self) -> Option<&AcknowledgementsConfig> {
        Some(&self.acknowledgements)
    }
}

#[derive(Debug)]
pub struct FileSink {
    path: Template,
    transformer: Transformer,
    encoder: Encoder<Framer>,
    idle_timeout: Duration,
    files: ExpiringHashMap<Bytes, OutFile>,
    compression: Compression,
}

impl FileSink {
    pub fn new(config: &FileSinkConfig) -> crate::Result<Self> {
        let transformer = config.encoding.transformer();
        let (framer, serializer) = config.encoding.build(SinkType::StreamBased)?;
        let encoder = Encoder::<Framer>::new(framer, serializer);

        Ok(Self {
            path: config.path.clone(),
            transformer,
            encoder,
            idle_timeout: Duration::from_secs(config.idle_timeout_secs.unwrap_or(30)),
            files: ExpiringHashMap::default(),
            compression: config.compression,
        })
    }

    /// Uses pass the `event` to `self.path` template to obtain the file path
    /// to store the event as.
    fn partition_event(&mut self, event: &Event) -> Option<bytes::Bytes> {
        let bytes = match self.path.render(event) {
            Ok(b) => b,
            Err(error) => {
                emit!(TemplateRenderingError {
                    error,
                    field: Some("path"),
                    drop_event: true,
                });
                return None;
            }
        };

        Some(bytes)
    }

    fn deadline_at(&self) -> Instant {
        Instant::now()
            .checked_add(self.idle_timeout)
            .expect("unable to compute next deadline")
    }

    async fn run(&mut self, mut input: BoxStream<'_, Event>) -> crate::Result<()> {
        loop {
            tokio::select! {
                event = input.next() => {
                    match event {
                        Some(event) => self.process_event(event).await,
                        None => {
                            // If we got `None` - terminate the processing.
                            debug!(message = "Receiver exhausted, terminating the processing loop.");

                            // Close all the open files.
                            debug!(message = "Closing all the open files.");
                            for (path, file) in self.files.iter_mut() {
                                if let Err(error) = file.close().await {
                                    emit!(FileIoError {
                                        error,
                                        code: "failed_closing_file",
                                        message: "Failed to close file.",
                                        path: Some(path),
                                    });
                                } else{
                                    trace!(message = "Successfully closed file.", path = ?path);
                                }
                            }

                            emit!(FileOpen {
                                count: 0
                            });

                            break;
                        }
                    }
                }
                result = self.files.next_expired(), if !self.files.is_empty() => {
                    match result {
                        // We do not poll map when it's empty, so we should
                        // never reach this branch.
                        None => unreachable!(),
                        Some((mut expired_file, path)) => {
                            // We got an expired file. All we really want is to
                            // flush and close it.
                            if let Err(error) = expired_file.close().await {
                                error!(message = "Failed to close file.", path = ?path, %error);
                            }
                            drop(expired_file); // ignore close error
                            emit!(FileOpen {
                                count: self.files.len()
                            });
                        }
                    }
                }
            }
        }

        Ok(())
    }

    async fn process_event(&mut self, mut event: Event) {
        let path = match self.partition_event(&event) {
            Some(path) => path,
            None => {
                // We weren't able to find the path to use for the
                // file.
                // This is already logged at `partition_event`, so
                // here we just skip the event.
                event.metadata().update_status(EventStatus::Errored);
                return;
            }
        };

        let next_deadline = self.deadline_at();
        trace!(message = "Computed next deadline.", next_deadline = ?next_deadline, path = ?path);

        let file = if let Some(file) = self.files.reset_at(&path, next_deadline) {
            trace!(message = "Working with an already opened file.", path = ?path);
            file
        } else {
            trace!(message = "Opening new file.", ?path);
            let file = match open_file(BytesPath::new(path.clone())).await {
                Ok(file) => file,
                Err(error) => {
                    // We couldn't open the file for this event.
                    // Maybe other events will work though! Just log
                    // the error and skip this event.
                    emit!(FileIoError {
                        code: "failed_opening_file",
                        message: "Unable to open the file.",
                        error,
                        path: Some(&path),
                    });
                    event.metadata().update_status(EventStatus::Errored);
                    return;
                }
            };

            let outfile = OutFile::new(file, self.compression);

            self.files.insert_at(path.clone(), outfile, next_deadline);
            emit!(FileOpen {
                count: self.files.len()
            });
            self.files.get_mut(&path).unwrap()
        };

        trace!(message = "Writing an event to file.", path = ?path);
        let event_size = event.size_of();
        let finalizers = event.take_finalizers();
        match write_event_to_file(file, event, &self.transformer, &mut self.encoder).await {
            Ok(byte_size) => {
                finalizers.update_status(EventStatus::Delivered);
                emit!(EventsSent {
                    count: 1,
                    byte_size: event_size,
                    output: None,
                });
                emit!(FileBytesSent {
                    byte_size,
                    file: String::from_utf8_lossy(&path),
                });
            }
            Err(error) => {
                finalizers.update_status(EventStatus::Errored);
                emit!(FileIoError {
                    code: "failed_writing_file",
                    message: "Failed to write the file.",
                    error,
                    path: Some(&path),
                });
            }
        }
    }
}

async fn open_file(path: impl AsRef<std::path::Path>) -> std::io::Result<File> {
    let parent = path.as_ref().parent();

    if let Some(parent) = parent {
        fs::create_dir_all(parent).await?;
    }

    fs::OpenOptions::new()
        .read(false)
        .write(true)
        .create(true)
        .append(true)
        .open(path)
        .await
}

async fn write_event_to_file(
    file: &mut OutFile,
    mut event: Event,
    transformer: &Transformer,
    encoder: &mut Encoder<Framer>,
) -> Result<usize, std::io::Error> {
    transformer.transform(&mut event);
    let mut buffer = BytesMut::new();
    encoder
        .encode(event, &mut buffer)
        .map_err(|error| std::io::Error::new(std::io::ErrorKind::InvalidData, error))?;
    file.write_all(&buffer).await.map(|()| buffer.len())
}

#[async_trait]
impl StreamSink<Event> for FileSink {
    async fn run(mut self: Box<Self>, input: BoxStream<'_, Event>) -> Result<(), ()> {
        FileSink::run(&mut self, input)
            .await
            .expect("file sink error");
        Ok(())
    }
}

#[cfg(test)]
mod tests {
    use std::convert::TryInto;

    use futures::{stream, SinkExt};
    use pretty_assertions::assert_eq;
    use vector_core::{event::LogEvent, sink::VectorSink};

    use super::*;
    use crate::{
        config::log_schema,
        test_util::{
            components::{run_and_assert_sink_compliance, FILE_SINK_TAGS},
            lines_from_file, lines_from_gzip_file, random_events_with_stream,
            random_lines_with_stream, temp_dir, temp_file, trace_init,
        },
    };

    #[test]
    fn generate_config() {
        crate::test_util::test_generate_config::<FileSinkConfig>();
    }

    #[tokio::test]
    async fn single_partition() {
        trace_init();

        let template = temp_file();

        let config = FileSinkConfig {
            path: template.clone().try_into().unwrap(),
            idle_timeout_secs: None,
<<<<<<< HEAD
            encoding: StandardEncodings::Text.as_framed_config_adapter(),
=======
            encoding: (None::<FramingConfig>, TextSerializerConfig::new()).into(),
>>>>>>> 9a9340ad
            compression: Compression::None,
            acknowledgements: Default::default(),
        };

        let sink = FileSink::new(&config).unwrap();
        let (input, _events) = random_lines_with_stream(100, 64, None);

        let events = Box::pin(stream::iter(
            input
                .clone()
                .into_iter()
                .map(|e| Event::Log(LogEvent::from(e))),
        ));
        run_and_assert_sink_compliance(
            VectorSink::from_event_streamsink(sink),
            events,
            &FILE_SINK_TAGS,
        )
        .await;

        let output = lines_from_file(template);
        for (input, output) in input.into_iter().zip(output) {
            assert_eq!(input, output);
        }
    }

    #[tokio::test]
    async fn single_partition_gzip() {
        trace_init();

        let template = temp_file();

        let config = FileSinkConfig {
            path: template.clone().try_into().unwrap(),
            idle_timeout_secs: None,
<<<<<<< HEAD
            encoding: StandardEncodings::Text.as_framed_config_adapter(),
=======
            encoding: (None::<FramingConfig>, TextSerializerConfig::new()).into(),
>>>>>>> 9a9340ad
            compression: Compression::Gzip,
            acknowledgements: Default::default(),
        };

        let sink = FileSink::new(&config).unwrap();
        let (input, _) = random_lines_with_stream(100, 64, None);

        let events = Box::pin(stream::iter(
            input
                .clone()
                .into_iter()
                .map(|e| Event::Log(LogEvent::from(e))),
        ));
        run_and_assert_sink_compliance(
            VectorSink::from_event_streamsink(sink),
            events,
            &FILE_SINK_TAGS,
        )
        .await;

        let output = lines_from_gzip_file(template);
        for (input, output) in input.into_iter().zip(output) {
            assert_eq!(input, output);
        }
    }

    #[tokio::test]
    async fn many_partitions() {
        trace_init();

        let directory = temp_dir();

        let mut template = directory.to_string_lossy().to_string();
        template.push_str("/{{level}}s-{{date}}.log");

        trace!(message = "Template.", %template);

        let config = FileSinkConfig {
            path: template.try_into().unwrap(),
            idle_timeout_secs: None,
<<<<<<< HEAD
            encoding: StandardEncodings::Text.as_framed_config_adapter(),
=======
            encoding: (None::<FramingConfig>, TextSerializerConfig::new()).into(),
>>>>>>> 9a9340ad
            compression: Compression::None,
            acknowledgements: Default::default(),
        };

        let sink = FileSink::new(&config).unwrap();

        let (mut input, _events) = random_events_with_stream(32, 8, None);
        input[0].as_mut_log().insert("date", "2019-26-07");
        input[0].as_mut_log().insert("level", "warning");
        input[1].as_mut_log().insert("date", "2019-26-07");
        input[1].as_mut_log().insert("level", "error");
        input[2].as_mut_log().insert("date", "2019-26-07");
        input[2].as_mut_log().insert("level", "warning");
        input[3].as_mut_log().insert("date", "2019-27-07");
        input[3].as_mut_log().insert("level", "error");
        input[4].as_mut_log().insert("date", "2019-27-07");
        input[4].as_mut_log().insert("level", "warning");
        input[5].as_mut_log().insert("date", "2019-27-07");
        input[5].as_mut_log().insert("level", "warning");
        input[6].as_mut_log().insert("date", "2019-28-07");
        input[6].as_mut_log().insert("level", "warning");
        input[7].as_mut_log().insert("date", "2019-29-07");
        input[7].as_mut_log().insert("level", "error");

        let events = Box::pin(stream::iter(input.clone().into_iter()));
        run_and_assert_sink_compliance(
            VectorSink::from_event_streamsink(sink),
            events,
            &FILE_SINK_TAGS,
        )
        .await;

        let output = vec![
            lines_from_file(&directory.join("warnings-2019-26-07.log")),
            lines_from_file(&directory.join("errors-2019-26-07.log")),
            lines_from_file(&directory.join("warnings-2019-27-07.log")),
            lines_from_file(&directory.join("errors-2019-27-07.log")),
            lines_from_file(&directory.join("warnings-2019-28-07.log")),
            lines_from_file(&directory.join("errors-2019-29-07.log")),
        ];

        assert_eq!(
            input[0].as_log()[log_schema().message_key()],
            From::<&str>::from(&output[0][0])
        );
        assert_eq!(
            input[1].as_log()[log_schema().message_key()],
            From::<&str>::from(&output[1][0])
        );
        assert_eq!(
            input[2].as_log()[log_schema().message_key()],
            From::<&str>::from(&output[0][1])
        );
        assert_eq!(
            input[3].as_log()[log_schema().message_key()],
            From::<&str>::from(&output[3][0])
        );
        assert_eq!(
            input[4].as_log()[log_schema().message_key()],
            From::<&str>::from(&output[2][0])
        );
        assert_eq!(
            input[5].as_log()[log_schema().message_key()],
            From::<&str>::from(&output[2][1])
        );
        assert_eq!(
            input[6].as_log()[log_schema().message_key()],
            From::<&str>::from(&output[4][0])
        );
        assert_eq!(
            input[7].as_log()[log_schema().message_key()],
            From::<&str>::from(&output[5][0])
        );
    }

    #[tokio::test]
    async fn reopening() {
        trace_init();

        let template = temp_file();

        let config = FileSinkConfig {
            path: template.clone().try_into().unwrap(),
            idle_timeout_secs: Some(1),
<<<<<<< HEAD
            encoding: StandardEncodings::Text.as_framed_config_adapter(),
=======
            encoding: (None::<FramingConfig>, TextSerializerConfig::new()).into(),
>>>>>>> 9a9340ad
            compression: Compression::None,
            acknowledgements: Default::default(),
        };

        let sink = FileSink::new(&config).unwrap();
        let (mut input, _events) = random_lines_with_stream(10, 64, None);

        let (mut tx, rx) = futures::channel::mpsc::channel(0);

        let sink_handle = tokio::spawn(async move {
            run_and_assert_sink_compliance(
                VectorSink::from_event_streamsink(sink),
                Box::pin(rx),
                &FILE_SINK_TAGS,
            )
            .await
        });

        // send initial payload
        for line in input.clone() {
            tx.send(Event::Log(LogEvent::from(line))).await.unwrap();
        }

        // wait for file to go idle and be closed
        tokio::time::sleep(Duration::from_secs(2)).await;

        // trigger another write
        let last_line = "i should go at the end";
        tx.send(LogEvent::from(last_line).into()).await.unwrap();
        input.push(String::from(last_line));

        // wait for another flush
        tokio::time::sleep(Duration::from_secs(1)).await;

        // make sure we appended instead of overwriting
        let output = lines_from_file(template);
        assert_eq!(input, output);

        // make sure sink stops and that it did not panic
        drop(tx);
        sink_handle.await.unwrap();
    }
}<|MERGE_RESOLUTION|>--- conflicted
+++ resolved
@@ -3,14 +3,10 @@
 use async_compression::tokio::write::GzipEncoder;
 use async_trait::async_trait;
 use bytes::{Bytes, BytesMut};
-<<<<<<< HEAD
-use codecs::{encoding::Framer, NewlineDelimitedEncoder};
-=======
 use codecs::{
     encoding::{Framer, FramingConfig},
     TextSerializerConfig,
 };
->>>>>>> 9a9340ad
 use futures::{
     future,
     stream::{BoxStream, StreamExt},
@@ -33,17 +29,7 @@
     event::{Event, EventStatus, Finalizable},
     expiring_hash_map::ExpiringHashMap,
     internal_events::{FileBytesSent, FileIoError, FileOpen, TemplateRenderingError},
-<<<<<<< HEAD
-    sinks::util::{
-        encoding::{
-            EncodingConfig, EncodingConfigWithFramingAdapter, StandardEncodings,
-            StandardEncodingsWithFramingMigrator, Transformer,
-        },
-        StreamSink,
-    },
-=======
     sinks::util::StreamSink,
->>>>>>> 9a9340ad
     template::Template,
 };
 mod bytes_path;
@@ -57,14 +43,7 @@
     pub path: Template,
     pub idle_timeout_secs: Option<u64>,
     #[serde(flatten)]
-<<<<<<< HEAD
-    pub encoding: EncodingConfigWithFramingAdapter<
-        EncodingConfig<StandardEncodings>,
-        StandardEncodingsWithFramingMigrator,
-    >,
-=======
     pub encoding: EncodingConfigWithFraming,
->>>>>>> 9a9340ad
     #[serde(
         default,
         skip_serializing_if = "crate::serde::skip_serializing_if_default"
@@ -87,11 +66,7 @@
         toml::Value::try_from(Self {
             path: Template::try_from("/tmp/vector-%Y-%m-%d.log").unwrap(),
             idle_timeout_secs: None,
-<<<<<<< HEAD
-            encoding: StandardEncodings::Text.as_framed_config_adapter(),
-=======
             encoding: (None::<FramingConfig>, TextSerializerConfig::new()).into(),
->>>>>>> 9a9340ad
             compression: Default::default(),
             acknowledgements: Default::default(),
         })
@@ -436,11 +411,7 @@
         let config = FileSinkConfig {
             path: template.clone().try_into().unwrap(),
             idle_timeout_secs: None,
-<<<<<<< HEAD
-            encoding: StandardEncodings::Text.as_framed_config_adapter(),
-=======
             encoding: (None::<FramingConfig>, TextSerializerConfig::new()).into(),
->>>>>>> 9a9340ad
             compression: Compression::None,
             acknowledgements: Default::default(),
         };
@@ -476,11 +447,7 @@
         let config = FileSinkConfig {
             path: template.clone().try_into().unwrap(),
             idle_timeout_secs: None,
-<<<<<<< HEAD
-            encoding: StandardEncodings::Text.as_framed_config_adapter(),
-=======
             encoding: (None::<FramingConfig>, TextSerializerConfig::new()).into(),
->>>>>>> 9a9340ad
             compression: Compression::Gzip,
             acknowledgements: Default::default(),
         };
@@ -521,11 +488,7 @@
         let config = FileSinkConfig {
             path: template.try_into().unwrap(),
             idle_timeout_secs: None,
-<<<<<<< HEAD
-            encoding: StandardEncodings::Text.as_framed_config_adapter(),
-=======
             encoding: (None::<FramingConfig>, TextSerializerConfig::new()).into(),
->>>>>>> 9a9340ad
             compression: Compression::None,
             acknowledgements: Default::default(),
         };
@@ -610,11 +573,7 @@
         let config = FileSinkConfig {
             path: template.clone().try_into().unwrap(),
             idle_timeout_secs: Some(1),
-<<<<<<< HEAD
-            encoding: StandardEncodings::Text.as_framed_config_adapter(),
-=======
             encoding: (None::<FramingConfig>, TextSerializerConfig::new()).into(),
->>>>>>> 9a9340ad
             compression: Compression::None,
             acknowledgements: Default::default(),
         };
