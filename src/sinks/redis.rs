use std::{
    convert::TryFrom,
    task::{Context, Poll},
};

use bytes::{Bytes, BytesMut};
use futures::{future::BoxFuture, stream, FutureExt, SinkExt, StreamExt};
use redis::{aio::ConnectionManager, RedisError, RedisResult};
use serde::{Deserialize, Serialize};
use snafu::{ResultExt, Snafu};
use tokio_util::codec::Encoder as _;
use tower::{Service, ServiceBuilder};
use vector_common::internal_event::BytesSent;
use vector_core::ByteSizeOf;

use crate::{
    codecs::{Encoder, EncodingConfig, Transformer},
    config::{
        self, AcknowledgementsConfig, GenerateConfig, Input, SinkConfig, SinkContext,
        SinkDescription,
    },
    event::Event,
    generate_custom_encoding_configuration,
    internal_events::{RedisSendEventError, TemplateRenderingError},
    sinks::util::{
        batch::BatchConfig,
<<<<<<< HEAD
        encoding::{EncodingConfig, EncodingConfigAdapter, Transformer},
=======
>>>>>>> 9a9340ad
        retries::{RetryAction, RetryLogic},
        sink::Response,
        BatchSink, Concurrency, EncodedEvent, EncodedLength, ServiceBuilderExt, SinkBatchSettings,
        TowerRequestConfig, VecBuffer,
    },
    template::{Template, TemplateParseError},
};

generate_custom_encoding_configuration!(RedisEncoding { Text, Json });

inventory::submit! {
    SinkDescription::new::<RedisSinkConfig>("redis")
}

#[derive(Debug, Snafu)]
enum RedisSinkError {
    #[snafu(display("Creating Redis producer failed: {}", source))]
    RedisCreateFailed { source: RedisError },
    #[snafu(display("Invalid key template: {}", source))]
    KeyTemplate { source: TemplateParseError },
}

#[derive(Copy, Clone, Debug, Derivative, Deserialize, Serialize)]
#[derivative(Default)]
#[serde(rename_all = "lowercase")]
pub enum DataTypeConfig {
    #[derivative(Default)]
    List,
    Channel,
}

#[derive(Copy, Clone, Debug, Derivative, Deserialize, Serialize, Eq, PartialEq)]
#[serde(rename_all = "lowercase")]
pub struct ListOption {
    method: Method,
}

#[derive(Copy, Clone, Debug, Derivative, Deserialize, Serialize)]
#[derivative(Default)]
#[serde(rename_all = "lowercase")]
pub enum DataType {
    #[derivative(Default)]
    List(Method),
    Channel,
}

#[derive(Copy, Clone, Debug, Derivative, Deserialize, Serialize, Eq, PartialEq)]
#[derivative(Default)]
#[serde(rename_all = "lowercase")]
pub enum Method {
    #[derivative(Default)]
    RPush,
    LPush,
}

#[derive(Clone, Copy, Debug, Default)]
pub struct RedisDefaultBatchSettings;

impl SinkBatchSettings for RedisDefaultBatchSettings {
    const MAX_EVENTS: Option<usize> = Some(1);
    const MAX_BYTES: Option<usize> = None;
    const TIMEOUT_SECS: f64 = 1.0;
}

#[derive(Clone, Debug, Deserialize, Serialize)]
#[serde(deny_unknown_fields)]
pub struct RedisSinkConfig {
<<<<<<< HEAD
    encoding: EncodingConfigAdapter<EncodingConfig<RedisEncoding>, RedisEncodingMigrator>,
=======
    encoding: EncodingConfig,
>>>>>>> 9a9340ad
    #[serde(default)]
    data_type: DataTypeConfig,
    #[serde(alias = "list")]
    list_option: Option<ListOption>,
    url: String,
    key: String,
    #[serde(default)]
    batch: BatchConfig<RedisDefaultBatchSettings>,
    #[serde(default)]
    request: TowerRequestConfig,
    #[serde(
        default,
        deserialize_with = "crate::serde::bool_or_struct",
        skip_serializing_if = "crate::serde::skip_serializing_if_default"
    )]
    acknowledgements: AcknowledgementsConfig,
}

impl GenerateConfig for RedisSinkConfig {
    fn generate_config() -> toml::Value {
        toml::from_str(
            r#"
            url = "redis://127.0.0.1:6379/0"
            key = "vector"
            data_type = "list"
            list.method = "lpush"
            encoding.codec = "json"
            batch.max_events = 1
            "#,
        )
        .unwrap()
    }
}

#[async_trait::async_trait]
#[typetag::serde(name = "redis")]
impl SinkConfig for RedisSinkConfig {
    async fn build(
        &self,
        _cx: SinkContext,
    ) -> crate::Result<(super::VectorSink, super::Healthcheck)> {
        if self.key.is_empty() {
            return Err("`key` cannot be empty.".into());
        }
        let conn = self.build_client().await.context(RedisCreateFailedSnafu)?;
        let healthcheck = RedisSinkConfig::healthcheck(conn.clone()).boxed();
        let sink = self.new(conn)?;
        Ok((sink, healthcheck))
    }

    fn input(&self) -> Input {
        Input::new(self.encoding.config().input_type() & config::DataType::Log)
    }

    fn sink_type(&self) -> &'static str {
        "redis"
    }

    fn acknowledgements(&self) -> Option<&AcknowledgementsConfig> {
        Some(&self.acknowledgements)
    }
}

impl RedisSinkConfig {
    pub fn new(&self, conn: ConnectionManager) -> crate::Result<super::VectorSink> {
        let request = self.request.unwrap_with(&TowerRequestConfig {
            concurrency: Concurrency::Fixed(1),
            ..Default::default()
        });

        let key = Template::try_from(self.key.clone()).context(KeyTemplateSnafu)?;

        let transformer = self.encoding.transformer();
        let serializer = self.encoding.build()?;
        let mut encoder = Encoder::<()>::new(serializer);

        let method = self.list_option.map(|option| option.method);

        let data_type = match self.data_type {
            DataTypeConfig::Channel => DataType::Channel,
            DataTypeConfig::List => DataType::List(method.unwrap_or_default()),
        };

        let batch = self.batch.into_batch_settings()?;

        let buffer = VecBuffer::new(batch.size);

        let redis = RedisSink { conn, data_type };

        let svc = ServiceBuilder::new()
            .settings(request, RedisRetryLogic)
            .service(redis);

        let sink = BatchSink::new(svc, buffer, batch.timeout)
            .with_flat_map(move |event| {
                stream::iter(encode_event(event, &key, &transformer, &mut encoder)).map(Ok)
            })
            .sink_map_err(|error| error!(message = "Sink failed to flush.", %error));

        Ok(super::VectorSink::from_event_sink(sink))
    }

    async fn build_client(&self) -> RedisResult<ConnectionManager> {
        trace!("Open Redis client.");
        let client = redis::Client::open(self.url.as_str())?;
        trace!("Open Redis client success.");
        trace!("Get Redis connection.");
        let conn = client.get_tokio_connection_manager().await;
        trace!("Get Redis connection success.");
        conn
    }

    async fn healthcheck(mut conn: ConnectionManager) -> crate::Result<()> {
        redis::cmd("PING")
            .query_async(&mut conn)
            .await
            .map_err(Into::into)
    }
}

#[derive(Debug, Clone)]
struct RedisKvEntry {
    key: String,
    value: Bytes,
}

impl EncodedLength for RedisKvEntry {
    fn encoded_length(&self) -> usize {
        self.value.len()
    }
}

impl ByteSizeOf for RedisKvEntry {
    fn allocated_bytes(&self) -> usize {
        self.key.len() + self.value.len()
    }
}

fn encode_event(
    mut event: Event,
    key: &Template,
    transformer: &Transformer,
    encoder: &mut Encoder<()>,
) -> Option<EncodedEvent<RedisKvEntry>> {
    let key = key
        .render_string(&event)
        .map_err(|error| {
            emit!(TemplateRenderingError {
                error,
                field: Some("key"),
                drop_event: true,
            });
        })
        .ok()?;

    let event_byte_size = event.size_of();

    transformer.transform(&mut event);

    let mut bytes = BytesMut::new();
    encoder.encode(event, &mut bytes).ok()?;
    let value = bytes.freeze();

    let event = EncodedEvent::new(RedisKvEntry { key, value }, event_byte_size);
    Some(event)
}

type RedisPipeResult = RedisResult<Vec<bool>>;

impl Response for Vec<bool> {
    fn is_successful(&self) -> bool {
        self.iter().all(|x| *x)
    }
}

#[derive(Debug, Clone)]
struct RedisRetryLogic;

impl RetryLogic for RedisRetryLogic {
    type Error = RedisError;
    type Response = Vec<bool>;

    fn is_retriable_error(&self, _error: &Self::Error) -> bool {
        true
    }

    fn should_retry_response(&self, response: &Self::Response) -> RetryAction {
        if response.is_successful() {
            return RetryAction::Successful;
        }
        RetryAction::Retry("Sending data to redis failed.".into())
    }
}

#[derive(Clone)]
pub struct RedisSink {
    conn: ConnectionManager,
    data_type: DataType,
}

impl Service<Vec<RedisKvEntry>> for RedisSink {
    type Response = Vec<bool>;
    type Error = RedisError;
    type Future = BoxFuture<'static, RedisPipeResult>;

    fn poll_ready(&mut self, _cx: &mut Context<'_>) -> Poll<Result<(), Self::Error>> {
        Poll::Ready(Ok(()))
    }

    fn call(&mut self, kvs: Vec<RedisKvEntry>) -> Self::Future {
        let count = kvs.len();
        let mut byte_size = 0;

        let mut conn = self.conn.clone();
        let mut pipe = redis::pipe();

        for kv in kvs {
            byte_size += kv.encoded_length();
            match self.data_type {
                DataType::List(method) => match method {
                    Method::LPush => {
                        if count > 1 {
                            pipe.atomic().lpush(kv.key, kv.value.as_ref());
                        } else {
                            pipe.lpush(kv.key, kv.value.as_ref());
                        }
                    }
                    Method::RPush => {
                        if count > 1 {
                            pipe.atomic().rpush(kv.key, kv.value.as_ref());
                        } else {
                            pipe.rpush(kv.key, kv.value.as_ref());
                        }
                    }
                },
                DataType::Channel => {
                    if count > 1 {
                        pipe.atomic().publish(kv.key, kv.value.as_ref());
                    } else {
                        pipe.publish(kv.key, kv.value.as_ref());
                    }
                }
            }
        }

        Box::pin(async move {
            let result: RedisPipeResult = pipe.query_async(&mut conn).await;
            match &result {
                Ok(res) => {
                    if res.is_successful() {
                        emit!(BytesSent {
                            byte_size,
                            protocol: "tcp",
                        });
                    } else {
                        warn!("Batch sending was not all successful and will be retried.")
                    }
                }
                Err(error) => emit!(RedisSendEventError::new(error)),
            };
            result
        })
    }
}

#[cfg(test)]
mod tests {
    use std::{collections::HashMap, convert::TryFrom};

    use codecs::{JsonSerializer, TextSerializer};
    use vector_core::event::LogEvent;

    use super::*;
    use crate::config::log_schema;

    #[test]
    fn generate_config() {
        crate::test_util::test_generate_config::<RedisSinkConfig>();
    }

    #[test]
    fn redis_event_json() {
        let msg = "hello_world".to_owned();
        let mut evt = LogEvent::from(msg.clone());
        evt.insert("key", "value");
        let result = encode_event(
            evt.into(),
            &Template::try_from("key").unwrap(),
            &Default::default(),
            &mut Encoder::<()>::new(JsonSerializer::new().into()),
        )
        .unwrap()
        .item
        .value;
        let map: HashMap<String, String> = serde_json::from_slice(&result[..]).unwrap();
        assert_eq!(msg, map[&log_schema().message_key().to_string()]);
    }

    #[test]
    fn redis_event_text() {
        let msg = "hello_world".to_owned();
        let evt = LogEvent::from(msg.clone());
        let event = encode_event(
            evt.into(),
            &Template::try_from("key").unwrap(),
            &Default::default(),
            &mut Encoder::<()>::new(TextSerializer::new().into()),
        )
        .unwrap()
        .item
        .value;
        assert_eq!(event, Vec::from(msg));
    }

    #[test]
    fn redis_encode_event() {
        let msg = "hello_world";
        let mut evt = LogEvent::from(msg);
        evt.insert("key", "value");

        let result = encode_event(
            evt.into(),
            &Template::try_from("key").unwrap(),
            &Transformer::new(None, Some(vec!["key".into()]), None).unwrap(),
            &mut Encoder::<()>::new(JsonSerializer::new().into()),
        )
        .unwrap()
        .item
        .value;

        let map: HashMap<String, String> = serde_json::from_slice(&result[..]).unwrap();
        assert!(!map.contains_key("key"));
    }
}

#[cfg(feature = "redis-integration-tests")]
#[cfg(test)]
mod integration_tests {
    use codecs::JsonSerializerConfig;
    use futures::stream;
    use rand::Rng;
    use redis::AsyncCommands;
    use vector_core::event::LogEvent;

    use super::*;
    use crate::test_util::{
        components::{run_and_assert_sink_compliance, SINK_TAGS},
        random_lines_with_stream, random_string, trace_init,
    };

    fn redis_server() -> String {
        std::env::var("REDIS_URL").unwrap_or_else(|_| "redis://127.0.0.1:6379/0".to_owned())
    }

    #[tokio::test]
    async fn redis_sink_list_lpush() {
        trace_init();

        let key = format!("test-{}", random_string(10));
        debug!("Test key name: {}.", key);
        let mut rng = rand::thread_rng();
        let num_events = rng.gen_range(10000..20000);
        debug!("Test events num: {}.", num_events);

        let cnf = RedisSinkConfig {
            url: redis_server(),
            key: key.clone(),
<<<<<<< HEAD
            encoding: EncodingConfig::from(RedisEncoding::Json).into(),
=======
            encoding: JsonSerializerConfig::new().into(),
>>>>>>> 9a9340ad
            data_type: DataTypeConfig::List,
            list_option: Some(ListOption {
                method: Method::LPush,
            }),
            batch: BatchConfig::default(),
            request: TowerRequestConfig {
                rate_limit_num: Option::from(u64::MAX),
                ..Default::default()
            },
            acknowledgements: Default::default(),
        };

        // Publish events.
        let conn = cnf.build_client().await.unwrap();

        let sink = cnf.new(conn).unwrap();

        let mut events: Vec<Event> = Vec::new();
        for i in 0..num_events {
            let s: String = i.to_string();
            let e = LogEvent::from(s);
            events.push(e.into());
        }

        run_and_assert_sink_compliance(sink, stream::iter(events.clone()), &SINK_TAGS).await;

        let mut conn = cnf.build_client().await.unwrap();

        let key_exists: bool = conn.exists(key.clone()).await.unwrap();
        debug!("Test key: {} exists: {}.", key, key_exists);
        assert!(key_exists);
        let llen: usize = conn.llen(key.clone()).await.unwrap();
        debug!("Test key: {} len: {}.", key, llen);
        assert_eq!(llen, num_events);

        for i in 0..num_events {
            let e = events.get(i).unwrap().as_log();
            let s = serde_json::to_string(e).unwrap_or_default();
            let payload: (String, String) = conn.brpop(key.clone(), 2000).await.unwrap();
            let val = payload.1;
            assert_eq!(val, s);
        }
    }

    #[tokio::test]
    async fn redis_sink_list_rpush() {
        trace_init();

        let key = format!("test-{}", random_string(10));
        debug!("Test key name: {}.", key);
        let mut rng = rand::thread_rng();
        let num_events = rng.gen_range(10000..20000);
        debug!("Test events num: {}.", num_events);

        let cnf = RedisSinkConfig {
            url: redis_server(),
            key: key.clone(),
<<<<<<< HEAD
            encoding: EncodingConfig::from(RedisEncoding::Json).into(),
=======
            encoding: JsonSerializerConfig::new().into(),
>>>>>>> 9a9340ad
            data_type: DataTypeConfig::List,
            list_option: Some(ListOption {
                method: Method::RPush,
            }),
            batch: BatchConfig::default(),
            request: TowerRequestConfig {
                rate_limit_num: Option::from(u64::MAX),
                ..Default::default()
            },
            acknowledgements: Default::default(),
        };

        // Publish events.
        let conn = cnf.build_client().await.unwrap();

        let sink = cnf.new(conn).unwrap();
        let mut events: Vec<Event> = Vec::new();
        for i in 0..num_events {
            let s: String = i.to_string();
            let e = LogEvent::from(s);
            events.push(e.into());
        }

        sink.run_events(events.clone()).await.unwrap();

        let mut conn = cnf.build_client().await.unwrap();

        let key_exists: bool = conn.exists(key.clone()).await.unwrap();
        debug!("Test key: {} exists: {}.", key, key_exists);
        assert!(key_exists);
        let llen: usize = conn.llen(key.clone()).await.unwrap();
        debug!("Test key: {} len: {}.", key, llen);
        assert_eq!(llen, num_events);

        for i in 0..num_events {
            let e = events.get(i).unwrap().as_log();
            let s = serde_json::to_string(e).unwrap_or_default();
            let payload: (String, String) = conn.blpop(key.clone(), 2000).await.unwrap();
            let val = payload.1;
            assert_eq!(val, s);
        }
    }

    #[tokio::test]
    async fn redis_sink_channel() {
        trace_init();

        let key = format!("test-{}", random_string(10));
        debug!("Test key name: {}.", key);
        let mut rng = rand::thread_rng();
        let num_events = rng.gen_range(10000..20000);
        debug!("Test events num: {}.", num_events);

        let client = redis::Client::open(redis_server()).unwrap();
        debug!("Get Redis async connection.");
        let conn = client
            .get_async_connection()
            .await
            .expect("Failed to get Redis async connection.");
        debug!("Get Redis async connection success.");
        let mut pubsub_conn = conn.into_pubsub();
        debug!("Subscribe channel:{}.", key.as_str());
        pubsub_conn
            .subscribe(key.as_str())
            .await
            .unwrap_or_else(|_| panic!("Failed to subscribe channel:{}.", key.as_str()));
        debug!("Subscribed to channel:{}.", key.as_str());
        let mut pubsub_stream = pubsub_conn.on_message();

        let cnf = RedisSinkConfig {
            url: redis_server(),
            key: key.clone(),
<<<<<<< HEAD
            encoding: EncodingConfig::from(RedisEncoding::Json).into(),
=======
            encoding: JsonSerializerConfig::new().into(),
>>>>>>> 9a9340ad
            data_type: DataTypeConfig::Channel,
            list_option: None,
            batch: BatchConfig::default(),
            request: TowerRequestConfig {
                rate_limit_num: Option::from(u64::MAX),
                ..Default::default()
            },
            acknowledgements: Default::default(),
        };

        // Publish events.
        let conn = cnf.build_client().await.unwrap();

        let sink = cnf.new(conn).unwrap();
        let (_input, events) = random_lines_with_stream(100, num_events, None);
        sink.run(events).await.unwrap();

        // Receive events.
        let mut received_msg_num = 0;
        loop {
            let _msg = pubsub_stream.next().await.unwrap();
            received_msg_num += 1;
            debug!("Received msg num:{}.", received_msg_num);
            if received_msg_num == num_events {
                assert_eq!(received_msg_num, num_events);
                break;
            }
        }
    }
}<|MERGE_RESOLUTION|>--- conflicted
+++ resolved
@@ -20,14 +20,9 @@
         SinkDescription,
     },
     event::Event,
-    generate_custom_encoding_configuration,
     internal_events::{RedisSendEventError, TemplateRenderingError},
     sinks::util::{
         batch::BatchConfig,
-<<<<<<< HEAD
-        encoding::{EncodingConfig, EncodingConfigAdapter, Transformer},
-=======
->>>>>>> 9a9340ad
         retries::{RetryAction, RetryLogic},
         sink::Response,
         BatchSink, Concurrency, EncodedEvent, EncodedLength, ServiceBuilderExt, SinkBatchSettings,
@@ -36,8 +31,6 @@
     template::{Template, TemplateParseError},
 };
 
-generate_custom_encoding_configuration!(RedisEncoding { Text, Json });
-
 inventory::submit! {
     SinkDescription::new::<RedisSinkConfig>("redis")
 }
@@ -95,11 +88,7 @@
 #[derive(Clone, Debug, Deserialize, Serialize)]
 #[serde(deny_unknown_fields)]
 pub struct RedisSinkConfig {
-<<<<<<< HEAD
-    encoding: EncodingConfigAdapter<EncodingConfig<RedisEncoding>, RedisEncodingMigrator>,
-=======
     encoding: EncodingConfig,
->>>>>>> 9a9340ad
     #[serde(default)]
     data_type: DataTypeConfig,
     #[serde(alias = "list")]
@@ -467,11 +456,7 @@
         let cnf = RedisSinkConfig {
             url: redis_server(),
             key: key.clone(),
-<<<<<<< HEAD
-            encoding: EncodingConfig::from(RedisEncoding::Json).into(),
-=======
             encoding: JsonSerializerConfig::new().into(),
->>>>>>> 9a9340ad
             data_type: DataTypeConfig::List,
             list_option: Some(ListOption {
                 method: Method::LPush,
@@ -529,11 +514,7 @@
         let cnf = RedisSinkConfig {
             url: redis_server(),
             key: key.clone(),
-<<<<<<< HEAD
-            encoding: EncodingConfig::from(RedisEncoding::Json).into(),
-=======
             encoding: JsonSerializerConfig::new().into(),
->>>>>>> 9a9340ad
             data_type: DataTypeConfig::List,
             list_option: Some(ListOption {
                 method: Method::RPush,
@@ -606,11 +587,7 @@
         let cnf = RedisSinkConfig {
             url: redis_server(),
             key: key.clone(),
-<<<<<<< HEAD
-            encoding: EncodingConfig::from(RedisEncoding::Json).into(),
-=======
             encoding: JsonSerializerConfig::new().into(),
->>>>>>> 9a9340ad
             data_type: DataTypeConfig::Channel,
             list_option: None,
             batch: BatchConfig::default(),
