use crate::{
    config::{log_schema, DataType, SinkConfig, SinkContext, SinkDescription},
    event::{Event, LogEvent, LookupBuf, Value},
    http::HttpClient,
    internal_events::{
        SplunkEventEncodeError, SplunkEventSent, SplunkSourceMissingKeys,
        SplunkSourceTypeMissingKeys,
    },
    sinks::util::{
        encoding::{EncodingConfigWithDefault, EncodingConfiguration},
        http::{BatchedHttpSink, HttpSink},
        BatchConfig, BatchSettings, Buffer, Compression, Concurrency, TowerRequestConfig,
    },
    template::Template,
    tls::{TlsOptions, TlsSettings},
};
use futures::{FutureExt, SinkExt};
use http::{Request, StatusCode, Uri};
use hyper::Body;
use lazy_static::lazy_static;
use serde::{Deserialize, Serialize};
use serde_json::json;
use snafu::{ResultExt, Snafu};
use std::convert::TryFrom;

#[derive(Debug, Snafu)]
pub enum BuildError {
    #[snafu(display("Host must include a scheme (https:// or http://)"))]
    UriMissingScheme,
}

#[derive(Deserialize, Serialize, Debug, Clone, Derivative)]
#[serde(deny_unknown_fields)]
#[derivative(Default)]
pub struct HecSinkConfig {
    pub token: String,
    // Deprecated name
    #[serde(alias = "host")]
    pub endpoint: String,
    #[serde(default = "default_host_key")]
    #[derivative(Default(value = "default_host_key()"))]
    pub host_key: LookupBuf,
    #[serde(default)]
<<<<<<< HEAD
    pub indexed_fields: Vec<LookupBuf>,
    pub index: Option<LookupBuf>,
=======
    pub indexed_fields: Vec<String>,
    pub index: Option<Template>,
>>>>>>> 3c0f84fa
    pub sourcetype: Option<Template>,
    pub source: Option<Template>,
    #[serde(
        skip_serializing_if = "crate::serde::skip_serializing_if_default",
        default
    )]
    pub encoding: EncodingConfigWithDefault<Encoding>,
    #[serde(default)]
    pub compression: Compression,
    #[serde(default)]
    pub batch: BatchConfig,
    #[serde(default)]
    pub request: TowerRequestConfig,
    pub tls: Option<TlsOptions>,
}

lazy_static! {
    static ref REQUEST_DEFAULTS: TowerRequestConfig = TowerRequestConfig {
        concurrency: Concurrency::Fixed(10),
        rate_limit_num: Some(10),
        ..Default::default()
    };
}

#[derive(Deserialize, Serialize, Debug, Clone, PartialEq, Eq, Derivative)]
#[serde(rename_all = "snake_case")]
#[derivative(Default)]
pub enum Encoding {
    #[derivative(Default)]
    Text,
    Json,
}

fn default_host_key() -> LookupBuf {
    crate::config::LogSchema::default().host_key().clone()
}

inventory::submit! {
    SinkDescription::new::<HecSinkConfig>("splunk_hec")
}

impl_generate_config_from_default!(HecSinkConfig);

#[async_trait::async_trait]
#[typetag::serde(name = "splunk_hec")]
impl SinkConfig for HecSinkConfig {
    async fn build(
        &self,
        cx: SinkContext,
    ) -> crate::Result<(super::VectorSink, super::Healthcheck)> {
        validate_host(&self.endpoint)?;

        let batch = BatchSettings::default()
            .bytes(bytesize::mib(1u64))
            .timeout(1)
            .parse_config(self.batch)?;
        let request = self.request.unwrap_with(&REQUEST_DEFAULTS);
        let tls_settings = TlsSettings::from_options(&self.tls)?;
        let client = HttpClient::new(tls_settings)?;

        let sink = BatchedHttpSink::new(
            self.clone(),
            Buffer::new(batch.size, self.compression),
            request,
            batch.timeout,
            client.clone(),
            cx.acker(),
        )
        .sink_map_err(|error| error!(message = "Fatal splunk_hec sink error.", %error));

        let healthcheck = healthcheck(self.clone(), client).boxed();

        Ok((super::VectorSink::Sink(Box::new(sink)), healthcheck))
    }

    fn input_type(&self) -> DataType {
        DataType::Log
    }

    fn sink_type(&self) -> &'static str {
        "splunk_hec"
    }
}

#[async_trait::async_trait]
impl HttpSink for HecSinkConfig {
    type Input = Vec<u8>;
    type Output = Vec<u8>;

    fn encode_event(&self, event: Event) -> Option<Self::Input> {
        let sourcetype = self.sourcetype.as_ref().and_then(|sourcetype| {
            sourcetype
                .render_string(&event)
                .map_err(|missing_keys| {
                    emit!(SplunkSourceTypeMissingKeys {
                        keys: &missing_keys
                    });
                })
                .ok()
        });

        let source = self.source.as_ref().and_then(|source| {
            source
                .render_string(&event)
                .map_err(|missing_keys| {
                    emit!(SplunkSourceMissingKeys {
                        keys: &missing_keys
                    });
                })
                .ok()
        });

        let index = self.index.as_ref().and_then(|index| {
            index
                .render_string(&event)
                .map_err(|missing_keys| {
                    emit!(SplunkSourceMissingKeys {
                        keys: &missing_keys
                    });
                })
                .ok()
        });

        let mut event = event.into_log();

        let host = event.get(&self.host_key).cloned();

        let timestamp = match event.remove(log_schema().timestamp_key(), false) {
            Some(Value::Timestamp(ts)) => ts,
            _ => chrono::Utc::now(),
        };
        let timestamp = (timestamp.timestamp_millis() as f64) / 1000f64;

        let fields = self
            .indexed_fields
            .iter()
            .filter_map(|field| event.get(field).map(|value| (field.clone(), value.clone())))
            .collect::<LogEvent>();

        let mut event = Event::Log(event);
        self.encoding.apply_rules(&mut event);
        let event = event.into_log();

        let event = match self.encoding.codec() {
            Encoding::Json => json!(event),
            Encoding::Text => json!(event
                .get(log_schema().message_key())
                .map(|v| v.to_string_lossy())
                .unwrap_or_else(|| "".into())),
        };

        let mut body = json!({
            "event": event,
            "fields": fields,
            "time": timestamp
        });

        if let Some(host) = host {
            let host = host.to_string_lossy();
            body["host"] = json!(host);
        }

        if let Some(index) = index {
            body["index"] = json!(index);
        }

        if let Some(source) = source {
            body["source"] = json!(source);
        }

        if let Some(sourcetype) = &sourcetype {
            body["sourcetype"] = json!(sourcetype);
        }

        match serde_json::to_vec(&body) {
            Ok(value) => {
                emit!(SplunkEventSent {
                    byte_size: value.len()
                });
                Some(value)
            }
            Err(e) => {
                emit!(SplunkEventEncodeError { error: e });
                None
            }
        }
    }

    async fn build_request(&self, events: Self::Output) -> crate::Result<Request<Vec<u8>>> {
        let uri =
            build_uri(&self.endpoint, "/services/collector/event").expect("Unable to parse URI");

        let mut builder = Request::post(uri)
            .header("Content-Type", "application/json")
            .header("Authorization", format!("Splunk {}", self.token));

        if let Some(ce) = self.compression.content_encoding() {
            builder = builder.header("Content-Encoding", ce);
        }

        builder.body(events).map_err(Into::into)
    }
}

#[derive(Debug, Snafu)]
enum HealthcheckError {
    #[snafu(display("Invalid HEC token"))]
    InvalidToken,
    #[snafu(display("Queues are full"))]
    QueuesFull,
}

pub async fn healthcheck(config: HecSinkConfig, client: HttpClient) -> crate::Result<()> {
    let uri = build_uri(&config.endpoint, "/services/collector/health/1.0")
        .context(super::UriParseError)?;

    let request = Request::get(uri)
        .header("Authorization", format!("Splunk {}", config.token))
        .body(Body::empty())
        .unwrap();

    let response = client.send(request).await?;
    match response.status() {
        StatusCode::OK => Ok(()),
        StatusCode::BAD_REQUEST => Err(HealthcheckError::InvalidToken.into()),
        StatusCode::SERVICE_UNAVAILABLE => Err(HealthcheckError::QueuesFull.into()),
        other => Err(super::HealthcheckError::UnexpectedStatus { status: other }.into()),
    }
}

pub fn validate_host(host: &str) -> crate::Result<()> {
    let uri = Uri::try_from(host).context(super::UriParseError)?;

    match uri.scheme() {
        Some(_) => Ok(()),
        None => Err(Box::new(BuildError::UriMissingScheme)),
    }
}

fn build_uri(host: &str, path: &str) -> Result<Uri, http::uri::InvalidUri> {
    format!("{}{}", host.trim_end_matches('/'), path).parse::<Uri>()
}

#[cfg(test)]
mod tests {
    use super::*;
    use crate::event::Event;
    use crate::sinks::util::{http::HttpSink, test::load_sink};
    use chrono::Utc;
    use serde::Deserialize;
    use std::collections::BTreeMap;

    #[test]
    fn generate_config() {
        crate::test_util::test_generate_config::<HecSinkConfig>();
    }

    #[derive(Deserialize, Debug)]
    struct HecEventJson {
        time: f64,
        event: BTreeMap<String, String>,
        fields: BTreeMap<String, String>,
        source: Option<String>,
    }

    #[derive(Deserialize, Debug)]
    struct HecEventText {
        time: f64,
        event: String,
        fields: BTreeMap<String, String>,
    }

    #[test]
    fn splunk_encode_event_json() {
        let mut event = Event::from("hello world");
        event.as_mut_log().insert(LookupBuf::from("key"), "value");
        event
            .as_mut_log()
            .insert(LookupBuf::from("magic"), "vector");

        let (config, _cx) = load_sink::<HecSinkConfig>(
            r#"
            host = "test.com"
            token = "alksjdfo"
            host_key = "host"
            indexed_fields = ["key"]
            source = "{{ magic }}"

            [encoding]
            codec = "json"
            except_fields = ["magic"]
        "#,
        )
        .unwrap();

        let bytes = config.encode_event(event).unwrap();

        let hec_event = serde_json::from_slice::<HecEventJson>(&bytes[..]).unwrap();

        let event = &hec_event.event;
        let kv = event.get(&"key".to_string()).unwrap();

        assert_eq!(kv, &"value".to_string());
        assert_eq!(
            event[&log_schema().message_key().to_string()],
            "hello world".to_string()
        );
        assert!(event
            .get(&log_schema().timestamp_key().to_string())
            .is_none());

        assert!(!event.contains_key("magic"));
        assert_eq!(hec_event.source, Some("vector".to_string()));

        assert_eq!(
            hec_event.fields.get("key").map(|s| s.as_str()),
            Some("value")
        );

        let now = Utc::now().timestamp_millis() as f64 / 1000f64;
        assert!(
            (hec_event.time - now).abs() < 0.2,
            format!("hec_event.time = {}, now = {}", hec_event.time, now)
        );
        assert_eq!((hec_event.time * 1000f64).fract(), 0f64);
    }

    #[test]
    fn splunk_encode_event_text() {
        let mut event = Event::from("hello world");
        event.as_mut_log().insert(LookupBuf::from("key"), "value");

        let (config, _cx) = load_sink::<HecSinkConfig>(
            r#"
            host = "test.com"
            token = "alksjdfo"
            host_key = "host"
            indexed_fields = ["key"]

            [encoding]
            codec = "text"
        "#,
        )
        .unwrap();

        let bytes = config.encode_event(event).unwrap();

        let hec_event = serde_json::from_slice::<HecEventText>(&bytes[..]).unwrap();

        assert_eq!(hec_event.event.as_str(), "hello world");

        assert_eq!(
            hec_event.fields.get("key").map(|s| s.as_str()),
            Some("value")
        );

        let now = Utc::now().timestamp_millis() as f64 / 1000f64;
        assert!(
            (hec_event.time - now).abs() < 0.2,
            format!("hec_event.time = {}, now = {}", hec_event.time, now)
        );
        assert_eq!((hec_event.time * 1000f64).fract(), 0f64);
    }

    #[test]
    fn splunk_validate_host() {
        let valid = "http://localhost:8888".to_string();
        let invalid_scheme = "localhost:8888".to_string();
        let invalid_uri = "iminvalidohnoes".to_string();

        assert!(validate_host(&valid).is_ok());
        assert!(validate_host(&invalid_scheme).is_err());
        assert!(validate_host(&invalid_uri).is_err());
    }

    #[test]
    fn splunk_build_uri() {
        let uri = build_uri("http://test.com/", "/a");

        assert!(uri.is_ok());
        assert_eq!(format!("{}", uri.unwrap()), "http://test.com/a");
    }
}

#[cfg(test)]
#[cfg(feature = "splunk-integration-tests")]
mod integration_tests {
    use super::*;
    use crate::test_util::retry_until;
    use crate::{
        assert_downcast_matches,
        config::{SinkConfig, SinkContext},
        sinks,
        test_util::{random_lines_with_stream, random_string},
        Event,
    };
    use futures::stream;
    use serde_json::Value as JsonValue;
    use std::{future::ready, net::SocketAddr};
    use tokio::time::{delay_for, Duration};
    use warp::Filter;

    const USERNAME: &str = "admin";
    const PASSWORD: &str = "password";

    // It usually takes ~1 second for the event to show up in search, so poll until
    // we see it.
    async fn find_entry(message: &str) -> serde_json::value::Value {
        for _ in 0..20usize {
            match recent_entries(None)
                .await
                .into_iter()
                .find(|entry| entry["_raw"].as_str().unwrap_or("").contains(&message))
            {
                Some(value) => return value,
                None => std::thread::sleep(std::time::Duration::from_millis(100)),
            }
        }
        panic!("Didn't find event in Splunk");
    }

    #[tokio::test]
    async fn splunk_insert_message() {
        let cx = SinkContext::new_test();

        let config = config(Encoding::Text, vec![]).await;
        let (sink, _) = config.build(cx).await.unwrap();

        let message = random_string(100);
        let event = Event::from(message.clone());
        sink.run(stream::once(ready(event))).await.unwrap();

        let entry = find_entry(message.as_str()).await;

        assert_eq!(message, entry["_raw"].as_str().unwrap());
        assert!(entry.get("message").is_none());
    }

    #[tokio::test]
    async fn splunk_insert_source() {
        let cx = SinkContext::new_test();

        let mut config = config(Encoding::Text, vec![]).await;
        config.source = Template::try_from("/var/log/syslog".to_string()).ok();

        let (sink, _) = config.build(cx).await.unwrap();

        let message = random_string(100);
        let event = Event::from(message.clone());
        sink.run(stream::once(ready(event))).await.unwrap();

        let entry = find_entry(message.as_str()).await;

        assert_eq!(entry["source"].as_str(), Some("/var/log/syslog"));
    }

    #[tokio::test]
    async fn splunk_insert_index() {
        let cx = SinkContext::new_test();

        let mut config = config(Encoding::Text, vec![]).await;
<<<<<<< HEAD
        config.index = Some(LookupBuf::from("custom_index"));
=======
        config.index = Template::try_from("custom_index".to_string()).ok();
>>>>>>> 3c0f84fa
        let (sink, _) = config.build(cx).await.unwrap();

        let message = random_string(100);
        let event = Event::from(message.clone());
        sink.run(stream::once(ready(event))).await.unwrap();

        let entry = find_entry(message.as_str()).await;

        assert_eq!(entry["index"].as_str().unwrap(), "custom_index");
    }

    #[tokio::test]
    async fn splunk_index_is_interpolated() {
        let cx = SinkContext::new_test();

        let indexed_fields = vec!["asdf".to_string()];
        let mut config = config(Encoding::Json, indexed_fields).await;
        config.index = Template::try_from("{{ some_field }}".to_string()).ok();

        let (sink, _) = config.build(cx).await.unwrap();

        let message = random_string(100);
        let mut event = Event::from(message.clone());
        event.as_mut_log().insert("some_field", "rendered value");
        sink.run(stream::once(ready(event))).await.unwrap();

        let entry = find_entry(message.as_str()).await;

        let index = entry["index"].as_str().unwrap();
        assert_eq!("rendered value", index);
    }

    #[tokio::test]
    async fn splunk_insert_many() {
        let cx = SinkContext::new_test();

        let config = config(Encoding::Text, vec![]).await;
        let (sink, _) = config.build(cx).await.unwrap();

        let (messages, events) = random_lines_with_stream(100, 10);
        sink.run(events).await.unwrap();

        let mut found_all = false;
        for _ in 0..20 {
            let entries = recent_entries(None).await;

            found_all = messages.iter().all(|message| {
                entries
                    .iter()
                    .any(|entry| entry["_raw"].as_str().unwrap() == message)
            });

            if found_all {
                break;
            }

            delay_for(Duration::from_millis(100)).await;
        }

        assert!(found_all);
    }

    #[tokio::test]
    async fn splunk_custom_fields() {
        let cx = SinkContext::new_test();

        let indexed_fields = vec!["asdf".into()];
        let config = config(Encoding::Json, indexed_fields).await;
        let (sink, _) = config.build(cx).await.unwrap();

        let message = random_string(100);
        let mut event = Event::from(message.clone());
        event.as_mut_log().insert(LookupBuf::from("asdf"), "hello");
        sink.run(stream::once(ready(event))).await.unwrap();

        let entry = find_entry(message.as_str()).await;

        assert_eq!(message, entry["message"].as_str().unwrap());
        let asdf = entry["asdf"].as_array().unwrap()[0].as_str().unwrap();
        assert_eq!("hello", asdf);
    }

    #[tokio::test]
    async fn splunk_hostname() {
        let cx = SinkContext::new_test();

        let indexed_fields = vec!["asdf".into()];
        let config = config(Encoding::Json, indexed_fields).await;
        let (sink, _) = config.build(cx).await.unwrap();

        let message = random_string(100);
        let mut event = Event::from(message.clone());
        event.as_mut_log().insert(LookupBuf::from("asdf"), "hello");
        event
            .as_mut_log()
            .insert(LookupBuf::from("host"), "example.com:1234");
        sink.run(stream::once(ready(event))).await.unwrap();

        let entry = find_entry(message.as_str()).await;

        assert_eq!(message, entry["message"].as_str().unwrap());
        let asdf = entry["asdf"].as_array().unwrap()[0].as_str().unwrap();
        assert_eq!("hello", asdf);
        let host = entry["host"].as_array().unwrap()[0].as_str().unwrap();
        assert_eq!("example.com:1234", host);
    }

    #[tokio::test]
    async fn splunk_sourcetype() {
        let cx = SinkContext::new_test();

        let indexed_fields = vec![LookupBuf::from("asdf")];
        let mut config = config(Encoding::Json, indexed_fields).await;
        config.sourcetype = Template::try_from("_json".to_string()).ok();

        let (sink, _) = config.build(cx).await.unwrap();

        let message = random_string(100);
        let mut event = Event::from(message.clone());
        event.as_mut_log().insert(LookupBuf::from("asdf"), "hello");
        sink.run(stream::once(ready(event))).await.unwrap();

        let entry = find_entry(message.as_str()).await;

        assert_eq!(message, entry["message"].as_str().unwrap());
        let asdf = entry["asdf"].as_array().unwrap()[0].as_str().unwrap();
        assert_eq!("hello", asdf);
        let sourcetype = entry["sourcetype"].as_str().unwrap();
        assert_eq!("_json", sourcetype);
    }

    #[tokio::test]
    async fn splunk_configure_hostname() {
        let cx = SinkContext::new_test();

        let config = HecSinkConfig {
            host_key: "roast".into(),
            ..config(Encoding::Json, vec![LookupBuf::from("asdf")]).await
        };

        let (sink, _) = config.build(cx).await.unwrap();

        let message = random_string(100);
        let mut event = Event::from(message.clone());
        event.as_mut_log().insert(LookupBuf::from("asdf"), "hello");
        event
            .as_mut_log()
            .insert(LookupBuf::from("host"), "example.com:1234");
        event
            .as_mut_log()
            .insert(LookupBuf::from("roast"), "beef.example.com:1234");
        sink.run(stream::once(ready(event))).await.unwrap();

        let entry = find_entry(message.as_str()).await;

        assert_eq!(message, entry["message"].as_str().unwrap());
        let asdf = entry["asdf"].as_array().unwrap()[0].as_str().unwrap();
        assert_eq!("hello", asdf);
        let host = entry["host"].as_array().unwrap()[0].as_str().unwrap();
        assert_eq!("beef.example.com:1234", host);
    }

    #[tokio::test]
    async fn splunk_healthcheck() {
        let config_to_healthcheck = move |config: HecSinkConfig| {
            let tls_settings = TlsSettings::from_options(&config.tls).unwrap();
            let client = HttpClient::new(tls_settings).unwrap();
            sinks::splunk_hec::healthcheck(config, client)
        };

        // OK
        {
            let config = config(Encoding::Text, vec![]).await;
            let healthcheck = config_to_healthcheck(config);
            healthcheck.await.unwrap();
        }

        // Server not listening at address
        {
            let config = HecSinkConfig {
                endpoint: "http://localhost:1111".to_string(),
                ..config(Encoding::Text, vec![]).await
            };
            let healthcheck = config_to_healthcheck(config);
            healthcheck.await.unwrap_err();
        }

        // Invalid token
        // The HEC REST docs claim that the healthcheck endpoint will validate the auth token,
        // but my local testing server returns 200 even with a bad token.
        // {
        //     let healthcheck = sinks::splunk::healthcheck(
        //         "wrong".to_string(),
        //         "http://localhost:8088".to_string(),
        //     )
        //     .unwrap();

        //     assert_eq!(rt.block_on(healthcheck).unwrap_err(), "Invalid HEC token");
        // }

        // Unhealthy server
        {
            let config = HecSinkConfig {
                endpoint: "http://localhost:5503".to_string(),
                ..config(Encoding::Text, vec![]).await
            };

            let unhealthy = warp::any()
                .map(|| warp::reply::with_status("i'm sad", StatusCode::SERVICE_UNAVAILABLE));
            let server = warp::serve(unhealthy).bind("0.0.0.0:5503".parse::<SocketAddr>().unwrap());
            tokio::spawn(server);

            let healthcheck = config_to_healthcheck(config);
            assert_downcast_matches!(
                healthcheck.await.unwrap_err(),
                HealthcheckError,
                HealthcheckError::QueuesFull
            );
        }
    }

    async fn recent_entries(index: Option<&str>) -> Vec<JsonValue> {
        let client = reqwest::Client::builder()
            .danger_accept_invalid_certs(true)
            .build()
            .unwrap();

        // https://docs.splunk.com/Documentation/Splunk/7.2.1/RESTREF/RESTsearch#search.2Fjobs
        let search_query = match index {
            Some(index) => format!("search index={}", index),
            None => "search *".into(),
        };
        let res = client
            .post("https://localhost:8089/services/search/jobs?output_mode=json")
            .form(&vec![
                ("search", &search_query[..]),
                ("exec_mode", "oneshot"),
                ("f", "*"),
            ])
            .basic_auth(USERNAME, Some(PASSWORD))
            .send()
            .await
            .unwrap();
        let json: JsonValue = res.json().await.unwrap();

        println!("output: {:?}", json);

        json["results"].as_array().unwrap().clone()
    }

    async fn config(
        encoding: impl Into<EncodingConfigWithDefault<Encoding>>,
        indexed_fields: Vec<LookupBuf>,
    ) -> HecSinkConfig {
        HecSinkConfig {
            endpoint: "http://localhost:8088/".into(),
            token: get_token().await,
            host_key: "host".into(),
            compression: Compression::None,
            encoding: encoding.into(),
            batch: BatchConfig {
                max_events: Some(1),
                ..Default::default()
            },
            indexed_fields,
            ..Default::default()
        }
    }

    async fn get_token() -> String {
        let client = reqwest::Client::builder()
            .danger_accept_invalid_certs(true)
            .build()
            .unwrap();

        let res = retry_until(
            || {
                client
                    .get("https://localhost:8089/services/data/inputs/http?output_mode=json")
                    .basic_auth(USERNAME, Some(PASSWORD))
                    .send()
            },
            Duration::from_millis(500),
            Duration::from_secs(30),
        )
        .await;

        let json: JsonValue = res.json().await.unwrap();
        let entries = json["entry"].as_array().unwrap().clone();

        if entries.is_empty() {
            // TODO: create one automatically
            panic!("You don't have any HTTP Event Collector inputs set up in Splunk");
        }

        entries[0]["content"]["token"].as_str().unwrap().to_owned()
    }
}<|MERGE_RESOLUTION|>--- conflicted
+++ resolved
@@ -41,13 +41,8 @@
     #[derivative(Default(value = "default_host_key()"))]
     pub host_key: LookupBuf,
     #[serde(default)]
-<<<<<<< HEAD
     pub indexed_fields: Vec<LookupBuf>,
-    pub index: Option<LookupBuf>,
-=======
-    pub indexed_fields: Vec<String>,
     pub index: Option<Template>,
->>>>>>> 3c0f84fa
     pub sourcetype: Option<Template>,
     pub source: Option<Template>,
     #[serde(
@@ -509,11 +504,7 @@
         let cx = SinkContext::new_test();
 
         let mut config = config(Encoding::Text, vec![]).await;
-<<<<<<< HEAD
-        config.index = Some(LookupBuf::from("custom_index"));
-=======
-        config.index = Template::try_from("custom_index".to_string()).ok();
->>>>>>> 3c0f84fa
+        config.index = Template::try_from(LookupBuf::from("custom_index")).ok();
         let (sink, _) = config.build(cx).await.unwrap();
 
         let message = random_string(100);
