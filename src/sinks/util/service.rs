--- conflicted
+++ resolved
@@ -7,11 +7,7 @@
     timeout::Timeout,
     Service, ServiceBuilder,
 };
-<<<<<<< HEAD
-use vector_buffers::Acker;
 use vector_config::configurable_component;
-=======
->>>>>>> 9a9340ad
 
 pub use crate::sinks::util::service::{
     concurrency::{concurrency_is_none, Concurrency},
