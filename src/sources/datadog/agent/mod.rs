#[cfg(all(test, feature = "datadog-agent-integration-tests"))]
mod integration_tests;
#[cfg(test)]
mod tests;

pub mod logs;
pub mod metrics;
pub mod traces;

use std::{fmt::Debug, io::Read, net::SocketAddr, sync::Arc};

use bytes::{Buf, Bytes};
use chrono::{serde::ts_milliseconds, DateTime, Utc};
use codecs::decoding::{DeserializerConfig, FramingConfig};
use flate2::read::{MultiGzDecoder, ZlibDecoder};
use futures::FutureExt;
use http::StatusCode;
use regex::Regex;
use serde::{Deserialize, Serialize};
use snafu::Snafu;
use tracing::Span;
use value::kind::Collection;
use value::Kind;
<<<<<<< HEAD
use vector_core::config::LogNamespace;
=======
use vector_config::configurable_component;
>>>>>>> fd17b264
use vector_core::event::{BatchNotifier, BatchStatus};
use warp::{filters::BoxedFilter, reject::Rejection, reply::Response, Filter, Reply};

use crate::{
    codecs::{Decoder, DecodingConfig},
    config::{
        log_schema, AcknowledgementsConfig, DataType, GenerateConfig, Output, Resource,
        SourceConfig, SourceContext, SourceDescription,
    },
    event::Event,
    internal_events::{HttpBytesReceived, HttpDecompressError, StreamClosedError},
    schema,
    serde::{bool_or_struct, default_decoding, default_framing_message_based},
    sources::{self, util::ErrorMessage},
    tls::{MaybeTlsSettings, TlsEnableableConfig},
    SourceSender,
};

pub const LOGS: &str = "logs";
pub const METRICS: &str = "metrics";
pub const TRACES: &str = "traces";

/// Configuration for the `datadog_agent` source.
#[configurable_component(source)]
#[derive(Clone, Debug)]
pub struct DatadogAgentConfig {
    /// The address to accept connections on.
    ///
    /// The address _must_ include a port.
    address: SocketAddr,

    /// When incoming events contain a Datadog API key, if this setting is set to `true` the key will kept in the event
    /// metadata and will be used if the event is sent to a Datadog sink.
    #[serde(default = "crate::serde::default_true")]
    store_api_key: bool,

    /// If this settings is set to `true`, logs won't be accepted by the component.
    #[serde(default = "crate::serde::default_false")]
    disable_logs: bool,

    /// If this settings is set to `true`, metrics won't be accepted by the component.
    #[serde(default = "crate::serde::default_false")]
    disable_metrics: bool,

    /// If this settings is set to `true`, traces won't be accepted by the component.
    #[serde(default = "crate::serde::default_false")]
    disable_traces: bool,

    /// If this setting is set to `true` logs, metrics and traces will be sent to different outputs.
    ///
    /// For a source component named `agent` the received logs, metrics, and traces can then be accessed by specifying
    /// `agent.logs`, `agent.metrics`, and `agent.traces`, respectively, as the input to another component.
    #[serde(default = "crate::serde::default_false")]
    multiple_outputs: bool,
<<<<<<< HEAD
    #[serde(default)]
    log_namespace: Option<bool>,
=======

    #[configurable(derived)]
    tls: Option<TlsEnableableConfig>,

    #[configurable(derived)]
    #[serde(default = "default_framing_message_based")]
    framing: FramingConfig,

    #[configurable(derived)]
    #[serde(default = "default_decoding")]
    decoding: DeserializerConfig,

    #[configurable(derived)]
    #[serde(default, deserialize_with = "bool_or_struct")]
    acknowledgements: AcknowledgementsConfig,
>>>>>>> fd17b264
}

impl GenerateConfig for DatadogAgentConfig {
    fn generate_config() -> toml::Value {
        toml::Value::try_from(Self {
            address: "0.0.0.0:8080".parse().unwrap(),
            tls: None,
            store_api_key: true,
            framing: default_framing_message_based(),
            decoding: default_decoding(),
            acknowledgements: AcknowledgementsConfig::default(),
            disable_logs: false,
            disable_metrics: false,
            disable_traces: false,
            multiple_outputs: false,
            log_namespace: Some(true),
        })
        .unwrap()
    }
}

inventory::submit! {
    SourceDescription::new::<DatadogAgentConfig>("datadog_agent")
}

#[async_trait::async_trait]
#[typetag::serde(name = "datadog_agent")]
impl SourceConfig for DatadogAgentConfig {
    async fn build(&self, cx: SourceContext) -> crate::Result<sources::Source> {
        let log_namespace = cx.log_namespace(self.log_namespace);

        let logs_schema_definition = cx
            .schema_definitions
            .get(&Some(LOGS.to_owned()))
            .or_else(|| cx.schema_definitions.get(&None))
            .expect("registered log schema required")
            .clone();
        let metrics_schema_definition = cx
            .schema_definitions
            .get(&Some(METRICS.to_owned()))
            .or_else(|| cx.schema_definitions.get(&None))
            .expect("registered metrics schema required")
            .clone();

        let decoder = DecodingConfig::new(self.framing.clone(), self.decoding.clone())
            .with_log_namespace(log_namespace)
            .build();

        let tls = MaybeTlsSettings::from_config(&self.tls, true)?;
        let source = DatadogAgentSource::new(
            self.store_api_key,
            decoder,
            tls.http_protocol_name(),
            logs_schema_definition,
            metrics_schema_definition,
            log_namespace,
        );
        let listener = tls.bind(&self.address).await?;
        let acknowledgements = cx.do_acknowledgements(&self.acknowledgements);
        let filters = source.build_warp_filters(cx.out, acknowledgements, self)?;
        let shutdown = cx.shutdown;
        Ok(Box::pin(async move {
            let span = Span::current();
            let routes = filters
                .with(warp::trace(move |_info| span.clone()))
                .recover(|r: Rejection| async move {
                    if let Some(e_msg) = r.find::<ErrorMessage>() {
                        let json = warp::reply::json(e_msg);
                        Ok(warp::reply::with_status(json, e_msg.status_code()))
                    } else {
                        // other internal error - will return 500 internal server error
                        Err(r)
                    }
                });
            warp::serve(routes)
                .serve_incoming_with_graceful_shutdown(
                    listener.accept_stream(),
                    shutdown.map(|_| ()),
                )
                .await;

            Ok(())
        }))
    }

    fn outputs(&self, global_log_namespace: LogNamespace) -> Vec<Output> {
        let log_namespace = global_log_namespace.merge(self.log_namespace);

        let definition = match log_namespace {
            LogNamespace::Legacy => {
                match self.decoding {
                    // See: `LogMsg` struct.
                    DeserializerConfig::Bytes => schema::Definition::empty_kind(Kind::any_object())
                        .required_field("message", Kind::bytes(), Some("message"))
                        .required_field("status", Kind::bytes(), Some("severity"))
                        .required_field("timestamp", Kind::timestamp(), Some("timestamp"))
                        .required_field("hostname", Kind::bytes(), Some("host"))
                        .required_field("service", Kind::bytes(), Some("service"))
                        .required_field("ddsource", Kind::bytes(), Some("source"))
                        .required_field("ddtags", Kind::bytes(), Some("tags"))
                        .merge(self.decoding.schema_definition(log_namespace)),

                    // JSON deserializer can overwrite existing fields at runtime, so we have to treat
                    // those events as if there is no known type details we can provide, other than the
                    // details provided by the generic JSON schema definition.
                    DeserializerConfig::Json => self.decoding.schema_definition(log_namespace),

                    // Syslog deserializer allows for arbritrary "structured data" that can overwrite
                    // existing fields, similar to the JSON deserializer.
                    //
                    // See also: https://datatracker.ietf.org/doc/html/rfc5424#section-6.3
                    #[cfg(feature = "sources-syslog")]
                    DeserializerConfig::Syslog => self.decoding.schema_definition(log_namespace),

                    DeserializerConfig::Native => self.decoding.schema_definition(log_namespace),
                    DeserializerConfig::NativeJson => {
                        self.decoding.schema_definition(log_namespace)
                    }
                }
            }
            LogNamespace::Vector => self.decoding.schema_definition(log_namespace),
        };

        println!("DD output Definition: {:?}", definition);
        // panic!();

        if self.multiple_outputs {
            vec![
                Output::default(DataType::Metric).with_port(METRICS),
                Output::default(DataType::Log)
                    .with_schema_definition(definition)
                    .with_port(LOGS),
                Output::default(DataType::Trace).with_port(TRACES),
            ]
        } else {
            vec![Output::default(DataType::all()).with_schema_definition(definition)]
        }
    }

    fn source_type(&self) -> &'static str {
        "datadog_agent"
    }

    fn resources(&self) -> Vec<Resource> {
        vec![Resource::tcp(self.address)]
    }

    fn can_acknowledge(&self) -> bool {
        true
    }
}

#[derive(Clone, Copy, Debug, Snafu)]
pub(crate) enum ApiError {
    BadRequest,
    InvalidDataFormat,
    ServerShutdown,
}

impl warp::reject::Reject for ApiError {}

#[derive(Deserialize)]
pub struct ApiKeyQueryParams {
    #[serde(rename = "dd-api-key")]
    pub dd_api_key: Option<String>,
}

#[derive(Clone)]
pub(crate) struct DatadogAgentSource {
    pub(crate) api_key_extractor: ApiKeyExtractor,
    pub(crate) log_schema_host_key: &'static str,
    pub(crate) log_schema_timestamp_key: &'static str,
    pub(crate) log_schema_source_type_key: &'static str,
    pub(crate) log_namespace: LogNamespace,
    pub(crate) decoder: Decoder,
    protocol: &'static str,
    logs_schema_definition: Arc<schema::Definition>,
    metrics_schema_definition: Arc<schema::Definition>,
}

#[derive(Clone)]
pub struct ApiKeyExtractor {
    matcher: Regex,
    store_api_key: bool,
}

impl ApiKeyExtractor {
    pub fn extract(
        &self,
        path: &str,
        header: Option<String>,
        query_params: Option<String>,
    ) -> Option<Arc<str>> {
        if !self.store_api_key {
            return None;
        }
        // Grab from URL first
        self.matcher
            .captures(path)
            .and_then(|cap| cap.name("api_key").map(|key| key.as_str()).map(Arc::from))
            // Try from query params
            .or_else(|| query_params.map(Arc::from))
            // Try from header next
            .or_else(|| header.map(Arc::from))
    }
}

impl DatadogAgentSource {
    pub(crate) fn new(
        store_api_key: bool,
        decoder: Decoder,
        protocol: &'static str,
        logs_schema_definition: schema::Definition,
        metrics_schema_definition: schema::Definition,
        log_namespace: LogNamespace,
    ) -> Self {
        Self {
            api_key_extractor: ApiKeyExtractor {
                store_api_key,
                matcher: Regex::new(r"^/v1/input/(?P<api_key>[[:alnum:]]{32})/??")
                    .expect("static regex always compiles"),
            },
            log_schema_host_key: log_schema().host_key(),
            log_schema_source_type_key: log_schema().source_type_key(),
            log_schema_timestamp_key: log_schema().timestamp_key(),
            decoder,
            protocol,
            logs_schema_definition: Arc::new(logs_schema_definition),
            metrics_schema_definition: Arc::new(metrics_schema_definition),
            log_namespace,
        }
    }

    fn build_warp_filters(
        &self,
        out: SourceSender,
        acknowledgements: bool,
        config: &DatadogAgentConfig,
    ) -> crate::Result<BoxedFilter<(Response,)>> {
        let mut filters = (!config.disable_logs).then(|| {
            logs::build_warp_filter(
                acknowledgements,
                config.multiple_outputs,
                out.clone(),
                self.clone(),
            )
        });

        if !config.disable_traces {
            let trace_filter = traces::build_warp_filter(
                acknowledgements,
                config.multiple_outputs,
                out.clone(),
                self.clone(),
            );
            filters = filters
                .map(|f| f.or(trace_filter.clone()).unify().boxed())
                .or(Some(trace_filter));
        }

        if !config.disable_metrics {
            let metrics_filter = metrics::build_warp_filter(
                acknowledgements,
                config.multiple_outputs,
                out,
                self.clone(),
            );
            filters = filters
                .map(|f| f.or(metrics_filter.clone()).unify().boxed())
                .or(Some(metrics_filter));
        }

        filters.ok_or_else(|| "At least one of the supported data type shall be enabled".into())
    }

    pub(crate) fn decode(
        &self,
        header: &Option<String>,
        mut body: Bytes,
        path: &str,
    ) -> Result<Bytes, ErrorMessage> {
        if let Some(encodings) = header {
            for encoding in encodings.rsplit(',').map(str::trim) {
                body = match encoding {
                    "identity" => body,
                    "gzip" | "x-gzip" => {
                        let mut decoded = Vec::new();
                        MultiGzDecoder::new(body.reader())
                            .read_to_end(&mut decoded)
                            .map_err(|error| handle_decode_error(encoding, error))?;
                        decoded.into()
                    }
                    "deflate" | "x-deflate" => {
                        let mut decoded = Vec::new();
                        ZlibDecoder::new(body.reader())
                            .read_to_end(&mut decoded)
                            .map_err(|error| handle_decode_error(encoding, error))?;
                        decoded.into()
                    }
                    encoding => {
                        return Err(ErrorMessage::new(
                            StatusCode::UNSUPPORTED_MEDIA_TYPE,
                            format!("Unsupported encoding {}", encoding),
                        ))
                    }
                }
            }
        }
        emit!(HttpBytesReceived {
            byte_size: body.len(),
            http_path: path,
            protocol: self.protocol,
        });
        Ok(body)
    }
}

pub(crate) async fn handle_request(
    events: Result<Vec<Event>, ErrorMessage>,
    acknowledgements: bool,
    mut out: SourceSender,
    output: Option<&str>,
) -> Result<Response, Rejection> {
    match events {
        Ok(mut events) => {
            let receiver = BatchNotifier::maybe_apply_to_events(acknowledgements, &mut events);
            let count = events.len();

            if let Some(name) = output {
                out.send_batch_named(name, events).await
            } else {
                out.send_batch(events).await
            }
            .map_err(move |error: crate::source_sender::ClosedError| {
                emit!(StreamClosedError { error, count });
                warp::reject::custom(ApiError::ServerShutdown)
            })?;
            match receiver {
                None => Ok(warp::reply().into_response()),
                Some(receiver) => match receiver.await {
                    BatchStatus::Delivered => Ok(warp::reply().into_response()),
                    BatchStatus::Errored => Err(warp::reject::custom(ErrorMessage::new(
                        StatusCode::INTERNAL_SERVER_ERROR,
                        "Error delivering contents to sink".into(),
                    ))),
                    BatchStatus::Rejected => Err(warp::reject::custom(ErrorMessage::new(
                        StatusCode::BAD_REQUEST,
                        "Contents failed to deliver to sink".into(),
                    ))),
                },
            }
        }
        Err(err) => Err(warp::reject::custom(err)),
    }
}

fn handle_decode_error(encoding: &str, error: impl std::error::Error) -> ErrorMessage {
    emit!(HttpDecompressError {
        encoding,
        error: &error
    });
    ErrorMessage::new(
        StatusCode::UNPROCESSABLE_ENTITY,
        format!("Failed decompressing payload with {} decoder.", encoding),
    )
}

// https://github.com/DataDog/datadog-agent/blob/a33248c2bc125920a9577af1e16f12298875a4ad/pkg/logs/processor/json.go#L23-L49
#[derive(Clone, Debug, Deserialize, Serialize)]
#[serde(deny_unknown_fields)]
struct LogMsg {
    pub message: Bytes,
    pub status: Bytes,
    #[serde(
        deserialize_with = "ts_milliseconds::deserialize",
        serialize_with = "ts_milliseconds::serialize"
    )]
    pub timestamp: DateTime<Utc>,
    pub hostname: Bytes,
    pub service: Bytes,
    pub ddsource: Bytes,
    pub ddtags: Bytes,
}<|MERGE_RESOLUTION|>--- conflicted
+++ resolved
@@ -21,11 +21,8 @@
 use tracing::Span;
 use value::kind::Collection;
 use value::Kind;
-<<<<<<< HEAD
+use vector_config::configurable_component;
 use vector_core::config::LogNamespace;
-=======
-use vector_config::configurable_component;
->>>>>>> fd17b264
 use vector_core::event::{BatchNotifier, BatchStatus};
 use warp::{filters::BoxedFilter, reject::Rejection, reply::Response, Filter, Reply};
 
@@ -43,6 +40,7 @@
     tls::{MaybeTlsSettings, TlsEnableableConfig},
     SourceSender,
 };
+// use serde::{Serialize, Deserialize}
 
 pub const LOGS: &str = "logs";
 pub const METRICS: &str = "metrics";
@@ -80,10 +78,10 @@
     /// `agent.logs`, `agent.metrics`, and `agent.traces`, respectively, as the input to another component.
     #[serde(default = "crate::serde::default_false")]
     multiple_outputs: bool,
-<<<<<<< HEAD
+
+    /// The namespace to use for logs. This overrides the global settings
     #[serde(default)]
     log_namespace: Option<bool>,
-=======
 
     #[configurable(derived)]
     tls: Option<TlsEnableableConfig>,
@@ -99,7 +97,6 @@
     #[configurable(derived)]
     #[serde(default, deserialize_with = "bool_or_struct")]
     acknowledgements: AcknowledgementsConfig,
->>>>>>> fd17b264
 }
 
 impl GenerateConfig for DatadogAgentConfig {
