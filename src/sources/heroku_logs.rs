--- conflicted
+++ resolved
@@ -296,11 +296,7 @@
             internal_log_rate_secs = 10
         );
 
-<<<<<<< HEAD
-        events.push(Event::from_str_legacy(&line))
-=======
-        events.push(LogEvent::from(line).into())
->>>>>>> 28a6b3b6
+        events.push(LogEvent::from_str_legacy(line).into())
     };
 
     let now = Utc::now();
