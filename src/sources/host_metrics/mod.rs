use std::{collections::BTreeMap, fmt, path::Path};

use chrono::{DateTime, Utc};
use futures::StreamExt;
use glob::{Pattern, PatternError};
#[cfg(not(target_os = "windows"))]
use heim::units::ratio::ratio;
use heim::units::time::second;
use serde::{
    de::{self, Visitor},
    Deserialize, Deserializer, Serialize, Serializer,
};
use tokio::time;
use tokio_stream::wrappers::IntervalStream;
<<<<<<< HEAD
use vector_core::config::LogNamespace;
=======
use vector_config::{
    configurable_component,
    schema::{finalize_schema, generate_string_schema},
    schemars::{gen::SchemaGenerator, schema::SchemaObject},
    Configurable, Metadata,
};
>>>>>>> fd17b264
use vector_core::ByteSizeOf;

use crate::{
    config::{DataType, Output, SourceConfig, SourceContext, SourceDescription},
    event::metric::{Metric, MetricKind, MetricValue},
    internal_events::{BytesReceived, EventsReceived, StreamClosedError},
    shutdown::ShutdownSignal,
    SourceSender,
};

#[cfg(target_os = "linux")]
mod cgroups;
mod cpu;
mod disk;
mod filesystem;
mod memory;
mod network;

/// Collector types.
#[configurable_component]
#[derive(Clone, Copy, Debug, Eq, PartialEq)]
#[serde(rename_all = "lowercase")]
pub enum Collector {
    /// CGroups.
    #[cfg(target_os = "linux")]
    CGroups,

    /// CPU.
    Cpu,

    /// Disk.
    Disk,

    /// Filesystem.
    Filesystem,

    /// Load average.
    Load,

    /// Host.
    Host,

    /// Memory.
    Memory,

    /// Network.
    Network,
}

/// Filtering configuration.
#[configurable_component]
#[derive(Clone, Debug, Default)]
pub(self) struct FilterList {
    /// Any patterns which should be included.
    includes: Option<Vec<PatternWrapper>>,

    /// Any patterns which should be excluded.
    excludes: Option<Vec<PatternWrapper>>,
}

/// Configuration for the `host_metrics` source.
#[configurable_component(source)]
#[derive(Clone, Debug, Derivative)]
#[derivative(Default)]
#[serde(deny_unknown_fields)]
pub struct HostMetricsConfig {
    /// The interval between metric gathering, in seconds.
    #[serde(default = "default_scrape_interval")]
    pub scrape_interval_secs: f64,

    /// The list of host metric collector services to use.
    ///
    /// Defaults to all collectors.
    pub collectors: Option<Vec<Collector>>,

    /// Overrides the default namespace for the metrics emitted by the source.
    ///
    /// By default, `host` is used.
    #[serde(default)]
    #[derivative(Default(value = "default_namespace()"))]
    pub namespace: Option<String>,

    #[cfg(target_os = "linux")]
    #[configurable(derived)]
    #[serde(default)]
    pub(crate) cgroups: cgroups::CGroupsConfig,

    #[configurable(derived)]
    #[serde(default)]
    pub disk: disk::DiskConfig,

    #[configurable(derived)]
    #[serde(default)]
    pub filesystem: filesystem::FilesystemConfig,

    #[configurable(derived)]
    #[serde(default)]
    pub network: network::NetworkConfig,
}

const fn default_scrape_interval() -> f64 {
    15.0
}

fn default_namespace() -> Option<String> {
    Some(String::from("host"))
}

inventory::submit! {
    SourceDescription::new::<HostMetricsConfig>("host_metrics")
}

impl_generate_config_from_default!(HostMetricsConfig);

#[async_trait::async_trait]
#[typetag::serde(name = "host_metrics")]
impl SourceConfig for HostMetricsConfig {
    async fn build(&self, cx: SourceContext) -> crate::Result<super::Source> {
        init_roots();

        let mut config = self.clone();
        config.namespace = config.namespace.filter(|namespace| !namespace.is_empty());

        Ok(Box::pin(config.run(cx.out, cx.shutdown)))
    }

    fn outputs(&self, _global_log_namespace: LogNamespace) -> Vec<Output> {
        vec![Output::default(DataType::Metric)]
    }

    fn source_type(&self) -> &'static str {
        "host_metrics"
    }

    fn can_acknowledge(&self) -> bool {
        false
    }
}

impl HostMetricsConfig {
    /// Set the interval to collect internal metrics.
    pub fn scrape_interval_secs(&mut self, value: f64) {
        self.scrape_interval_secs = value;
    }

    async fn run(self, mut out: SourceSender, shutdown: ShutdownSignal) -> Result<(), ()> {
        let duration = time::Duration::from_secs_f64(self.scrape_interval_secs);
        let mut interval = IntervalStream::new(time::interval(duration)).take_until(shutdown);

        let generator = HostMetrics::new(self);

        while interval.next().await.is_some() {
            emit!(BytesReceived {
                byte_size: 0,
                protocol: "none"
            });
            let metrics = generator.capture_metrics().await;
            let count = metrics.len();
            if let Err(error) = out.send_batch(metrics).await {
                emit!(StreamClosedError {
                    count,
                    error: error.clone()
                });
                error!(message = "Error sending host metrics.", %error);
                return Err(());
            }
        }

        Ok(())
    }

    fn has_collector(&self, collector: Collector) -> bool {
        match &self.collectors {
            None => true,
            Some(collectors) => collectors.iter().any(|&c| c == collector),
        }
    }
}

pub struct HostMetrics {
    config: HostMetricsConfig,
    #[cfg(target_os = "linux")]
    root_cgroup: Option<cgroups::CGroup>,
}

impl HostMetrics {
    #[cfg(not(target_os = "linux"))]
    pub const fn new(config: HostMetricsConfig) -> Self {
        Self { config }
    }

    #[cfg(target_os = "linux")]
    pub fn new(config: HostMetricsConfig) -> Self {
        let root_cgroup = cgroups::CGroup::root(config.cgroups.base.as_deref());
        Self {
            config,
            root_cgroup,
        }
    }

    async fn capture_metrics(&self) -> Vec<Metric> {
        let hostname = crate::get_hostname();

        let mut metrics = Vec::new();
        #[cfg(target_os = "linux")]
        if self.config.has_collector(Collector::CGroups) {
            metrics.extend(add_collector("cgroups", self.cgroups_metrics().await));
        }
        if self.config.has_collector(Collector::Cpu) {
            metrics.extend(add_collector("cpu", self.cpu_metrics().await));
        }
        if self.config.has_collector(Collector::Disk) {
            metrics.extend(add_collector("disk", self.disk_metrics().await));
        }
        if self.config.has_collector(Collector::Filesystem) {
            metrics.extend(add_collector("filesystem", self.filesystem_metrics().await));
        }
        if self.config.has_collector(Collector::Load) {
            metrics.extend(add_collector("load", self.loadavg_metrics().await));
        }
        if self.config.has_collector(Collector::Host) {
            metrics.extend(add_collector("host", self.host_metrics().await));
        }
        if self.config.has_collector(Collector::Memory) {
            metrics.extend(add_collector("memory", self.memory_metrics().await));
            metrics.extend(add_collector("memory", self.swap_metrics().await));
        }
        if self.config.has_collector(Collector::Network) {
            metrics.extend(add_collector("network", self.network_metrics().await));
        }
        if let Ok(hostname) = &hostname {
            for metric in &mut metrics {
                metric.insert_tag("host".into(), hostname.into());
            }
        }
        emit!(EventsReceived {
            count: metrics.len(),
            byte_size: metrics.size_of(),
        });
        metrics
    }

    pub async fn loadavg_metrics(&self) -> Vec<Metric> {
        #[cfg(unix)]
        let result = match heim::cpu::os::unix::loadavg().await {
            Ok(loadavg) => {
                let timestamp = Utc::now();
                vec![
                    self.gauge(
                        "load1",
                        timestamp,
                        loadavg.0.get::<ratio>() as f64,
                        BTreeMap::new(),
                    ),
                    self.gauge(
                        "load5",
                        timestamp,
                        loadavg.1.get::<ratio>() as f64,
                        BTreeMap::new(),
                    ),
                    self.gauge(
                        "load15",
                        timestamp,
                        loadavg.2.get::<ratio>() as f64,
                        BTreeMap::new(),
                    ),
                ]
            }
            Err(error) => {
                error!(message = "Failed to load load average info.", %error, internal_log_rate_secs = 60);
                vec![]
            }
        };
        #[cfg(not(unix))]
        let result = vec![];

        result
    }

    pub async fn host_metrics(&self) -> Vec<Metric> {
        let mut metrics = Vec::new();
        match heim::host::uptime().await {
            Ok(time) => {
                let timestamp = Utc::now();
                metrics.push(self.gauge(
                    "uptime",
                    timestamp,
                    time.get::<second>() as f64,
                    BTreeMap::default(),
                ));
            }
            Err(error) => {
                error!(message = "Failed to load host uptime info.", %error, internal_log_rate_secs = 60);
            }
        }

        match heim::host::boot_time().await {
            Ok(time) => {
                let timestamp = Utc::now();
                metrics.push(self.gauge(
                    "boot_time",
                    timestamp,
                    time.get::<second>() as f64,
                    BTreeMap::default(),
                ));
            }
            Err(error) => {
                error!(message = "Failed to load host boot time info.", %error, internal_log_rate_secs = 60);
            }
        }

        metrics
    }

    fn counter(
        &self,
        name: &str,
        timestamp: DateTime<Utc>,
        value: f64,
        tags: BTreeMap<String, String>,
    ) -> Metric {
        Metric::new(name, MetricKind::Absolute, MetricValue::Counter { value })
            .with_namespace(self.config.namespace.clone())
            .with_tags(Some(tags))
            .with_timestamp(Some(timestamp))
    }

    fn gauge(
        &self,
        name: &str,
        timestamp: DateTime<Utc>,
        value: f64,
        tags: BTreeMap<String, String>,
    ) -> Metric {
        Metric::new(name, MetricKind::Absolute, MetricValue::Gauge { value })
            .with_namespace(self.config.namespace.clone())
            .with_tags(Some(tags))
            .with_timestamp(Some(timestamp))
    }
}

pub(self) fn filter_result_sync<T, E>(result: Result<T, E>, message: &'static str) -> Option<T>
where
    E: std::error::Error,
{
    result
        .map_err(|error| error!(message, %error, internal_log_rate_secs = 60))
        .ok()
}

pub(self) async fn filter_result<T, E>(result: Result<T, E>, message: &'static str) -> Option<T>
where
    E: std::error::Error,
{
    filter_result_sync(result, message)
}

fn add_collector(collector: &str, mut metrics: Vec<Metric>) -> Vec<Metric> {
    for metric in &mut metrics {
        metric.insert_tag("collector".into(), collector.into());
    }
    metrics
}

#[allow(clippy::missing_const_for_fn)]
fn init_roots() {
    #[cfg(target_os = "linux")]
    {
        use std::sync::Once;

        static INIT: Once = Once::new();

        INIT.call_once(|| {
            match std::env::var_os("PROCFS_ROOT") {
                Some(procfs_root) => {
                    info!(
                        message = "PROCFS_ROOT is set in envvars. Using custom for procfs.",
                        custom = ?procfs_root
                    );
                    heim::os::linux::set_procfs_root(std::path::PathBuf::from(&procfs_root));
                }
                None => info!("PROCFS_ROOT is unset. Using default '/proc' for procfs root."),
            };

            match std::env::var_os("SYSFS_ROOT") {
                Some(sysfs_root) => {
                    info!(
                        message = "SYSFS_ROOT is set in envvars. Using custom for sysfs.",
                        custom = ?sysfs_root
                    );
                    heim::os::linux::set_sysfs_root(std::path::PathBuf::from(&sysfs_root));
                }
                None => info!("SYSFS_ROOT is unset. Using default '/sys' for sysfs root."),
            }
        });
    };
}

impl FilterList {
    fn contains<T, M>(&self, value: &Option<T>, matches: M) -> bool
    where
        M: Fn(&PatternWrapper, &T) -> bool,
    {
        (match (&self.includes, value) {
            // No includes list includes everything
            (None, _) => true,
            // Includes list matched against empty value returns false
            (Some(_), None) => false,
            // Otherwise find the given value
            (Some(includes), Some(value)) => includes.iter().any(|pattern| matches(pattern, value)),
        }) && match (&self.excludes, value) {
            // No excludes, list excludes nothing
            (None, _) => true,
            // No value, never excluded
            (Some(_), None) => true,
            // Otherwise find the given value
            (Some(excludes), Some(value)) => {
                !excludes.iter().any(|pattern| matches(pattern, value))
            }
        }
    }

    fn contains_str(&self, value: Option<&str>) -> bool {
        self.contains(&value, |pattern, s| pattern.matches_str(s))
    }

    fn contains_path(&self, value: Option<&Path>) -> bool {
        self.contains(&value, |pattern, path| pattern.matches_path(path))
    }

    #[cfg(test)]
    fn contains_test(&self, value: Option<&str>) -> bool {
        let result = self.contains_str(value);
        assert_eq!(result, self.contains_path(value.map(std::path::Path::new)));
        result
    }
}

// Pattern doesn't implement Deserialize or Serialize, and we can't
// implement them ourselves due the orphan rules, so make a wrapper.
#[derive(Clone, Debug)]
struct PatternWrapper(Pattern);

impl PatternWrapper {
    fn new(pattern: impl AsRef<str>) -> Result<PatternWrapper, PatternError> {
        Ok(PatternWrapper(Pattern::new(pattern.as_ref())?))
    }

    fn matches_str(&self, s: &str) -> bool {
        self.0.matches(s)
    }

    fn matches_path(&self, p: &Path) -> bool {
        self.0.matches_path(p)
    }
}

impl<'de> Deserialize<'de> for PatternWrapper {
    fn deserialize<D: Deserializer<'de>>(deserializer: D) -> Result<Self, D::Error> {
        deserializer.deserialize_str(PatternVisitor)
    }
}

struct PatternVisitor;

impl<'de> Visitor<'de> for PatternVisitor {
    type Value = PatternWrapper;

    fn expecting(&self, fmt: &mut fmt::Formatter<'_>) -> fmt::Result {
        write!(fmt, "a string")
    }

    fn visit_str<E: de::Error>(self, s: &str) -> Result<Self::Value, E> {
        PatternWrapper::new(s).map_err(de::Error::custom)
    }
}

impl Serialize for PatternWrapper {
    fn serialize<S: Serializer>(&self, serializer: S) -> Result<S::Ok, S::Error> {
        serializer.serialize_str(self.0.as_str())
    }
}

// NOTE: We have to do a manual implementation of `Configurable` because `configurable_component` derives
// `Serialize`/`Deserialize` automatically, which we can't do here since they're already implemented by hand here.
impl<'de> Configurable<'de> for PatternWrapper {
    fn referencable_name() -> Option<&'static str> {
        Some("glob::PatternWrapper")
    }

    fn description() -> Option<&'static str> {
        Some("A compiled Unix shell style pattern.")
    }

    fn generate_schema(gen: &mut SchemaGenerator, overrides: Metadata<'de, Self>) -> SchemaObject {
        let mut schema = generate_string_schema();
        finalize_schema(gen, &mut schema, overrides);
        schema
    }
}

#[cfg(test)]
pub(self) mod tests {
    use std::{collections::HashSet, future::Future};

    use super::*;

    #[test]
    fn filterlist_default_includes_everything() {
        let filters = FilterList::default();
        assert!(filters.contains_test(Some("anything")));
        assert!(filters.contains_test(Some("should")));
        assert!(filters.contains_test(Some("work")));
        assert!(filters.contains_test(None));
    }

    #[test]
    fn filterlist_includes_works() {
        let filters = FilterList {
            includes: Some(vec![
                PatternWrapper::new("sda").unwrap(),
                PatternWrapper::new("dm-*").unwrap(),
            ]),
            excludes: None,
        };
        assert!(!filters.contains_test(Some("sd")));
        assert!(filters.contains_test(Some("sda")));
        assert!(!filters.contains_test(Some("sda1")));
        assert!(filters.contains_test(Some("dm-")));
        assert!(filters.contains_test(Some("dm-5")));
        assert!(!filters.contains_test(Some("xda")));
        assert!(!filters.contains_test(None));
    }

    #[test]
    fn filterlist_excludes_works() {
        let filters = FilterList {
            includes: None,
            excludes: Some(vec![
                PatternWrapper::new("sda").unwrap(),
                PatternWrapper::new("dm-*").unwrap(),
            ]),
        };
        assert!(filters.contains_test(Some("sd")));
        assert!(!filters.contains_test(Some("sda")));
        assert!(filters.contains_test(Some("sda1")));
        assert!(!filters.contains_test(Some("dm-")));
        assert!(!filters.contains_test(Some("dm-5")));
        assert!(filters.contains_test(Some("xda")));
        assert!(filters.contains_test(None));
    }

    #[test]
    fn filterlist_includes_and_excludes_works() {
        let filters = FilterList {
            includes: Some(vec![
                PatternWrapper::new("sda").unwrap(),
                PatternWrapper::new("dm-*").unwrap(),
            ]),
            excludes: Some(vec![PatternWrapper::new("dm-5").unwrap()]),
        };
        assert!(!filters.contains_test(Some("sd")));
        assert!(filters.contains_test(Some("sda")));
        assert!(!filters.contains_test(Some("sda1")));
        assert!(filters.contains_test(Some("dm-")));
        assert!(filters.contains_test(Some("dm-1")));
        assert!(!filters.contains_test(Some("dm-5")));
        assert!(!filters.contains_test(Some("xda")));
        assert!(!filters.contains_test(None));
    }

    #[tokio::test]
    async fn filters_on_collectors() {
        let all_metrics_count = HostMetrics::new(HostMetricsConfig::default())
            .capture_metrics()
            .await
            .len();

        for collector in &[
            #[cfg(target_os = "linux")]
            Collector::CGroups,
            Collector::Cpu,
            Collector::Disk,
            Collector::Filesystem,
            Collector::Load,
            Collector::Host,
            Collector::Memory,
            Collector::Network,
        ] {
            let some_metrics = HostMetrics::new(HostMetricsConfig {
                collectors: Some(vec![*collector]),
                ..Default::default()
            })
            .capture_metrics()
            .await;

            assert!(
                all_metrics_count > some_metrics.len(),
                "collector={:?}",
                collector
            );
        }
    }

    #[tokio::test]
    async fn are_tagged_with_hostname() {
        let metrics = HostMetrics::new(HostMetricsConfig::default())
            .capture_metrics()
            .await;
        let hostname = crate::get_hostname().expect("Broken hostname");
        assert!(!metrics.into_iter().any(|event| event
            .tags()
            .expect("Missing tags")
            .get("host")
            .expect("Missing \"host\" tag")
            != &hostname));
    }

    #[tokio::test]
    async fn uses_custom_namespace() {
        let metrics = HostMetrics::new(HostMetricsConfig {
            namespace: Some("other".into()),
            ..Default::default()
        })
        .capture_metrics()
        .await;

        assert!(metrics
            .into_iter()
            .all(|event| event.namespace() == Some("other")));
    }

    #[tokio::test]
    async fn uses_default_namespace() {
        let metrics = HostMetrics::new(HostMetricsConfig::default())
            .capture_metrics()
            .await;

        assert!(metrics
            .iter()
            .all(|event| event.namespace() == Some("host")));
    }

    // Windows does not produce load average metrics.
    #[cfg(not(target_os = "windows"))]
    #[tokio::test]
    async fn generates_loadavg_metrics() {
        let metrics = HostMetrics::new(HostMetricsConfig::default())
            .loadavg_metrics()
            .await;
        assert_eq!(metrics.len(), 3);
        assert!(all_gauges(&metrics));

        // All metrics are named load*
        assert!(!metrics
            .iter()
            .any(|metric| !metric.name().starts_with("load")));
    }

    #[tokio::test]
    async fn generates_host_metrics() {
        let metrics = HostMetrics::new(HostMetricsConfig::default())
            .host_metrics()
            .await;
        assert_eq!(metrics.len(), 2);
        assert!(all_gauges(&metrics));
    }

    pub(super) fn all_counters(metrics: &[Metric]) -> bool {
        !metrics
            .iter()
            .any(|metric| !matches!(metric.value(), &MetricValue::Counter { .. }))
    }

    pub(super) fn all_gauges(metrics: &[Metric]) -> bool {
        !metrics
            .iter()
            .any(|metric| !matches!(metric.value(), &MetricValue::Gauge { .. }))
    }

    fn all_tags_match(metrics: &[Metric], tag: &str, matches: impl Fn(&str) -> bool) -> bool {
        !metrics.iter().any(|metric| {
            metric
                .tags()
                .unwrap()
                .get(tag)
                .map(|value| !matches(value))
                .unwrap_or(false)
        })
    }

    pub(super) fn count_name(metrics: &[Metric], name: &str) -> usize {
        metrics
            .iter()
            .filter(|metric| metric.name() == name)
            .count()
    }

    pub(super) fn count_tag(metrics: &[Metric], tag: &str) -> usize {
        metrics
            .iter()
            .filter(|metric| {
                metric
                    .tags()
                    .expect("Metric is missing tags")
                    .contains_key(tag)
            })
            .count()
    }

    fn collect_tag_values(metrics: &[Metric], tag: &str) -> HashSet<String> {
        metrics
            .iter()
            .filter_map(|metric| metric.tags().unwrap().get(tag).cloned())
            .collect::<HashSet<_>>()
    }

    // Run a series of tests using filters to ensure they are obeyed
    pub(super) async fn assert_filtered_metrics<'a, Get, Fut>(tag: &str, get_metrics: Get)
    where
        Get: Fn(FilterList) -> Fut,
        Fut: Future<Output = Vec<Metric>>,
    {
        let all_metrics = get_metrics(FilterList::default()).await;
        let keys = collect_tag_values(&all_metrics, tag);
        // Pick an arbitrary key value
        if let Some(key) = keys.into_iter().next() {
            let key_prefix = &key[..key.len() - 1];

            let filtered_metrics_with = get_metrics(FilterList {
                includes: Some(vec![PatternWrapper::new(&key).unwrap()]),
                excludes: None,
            })
            .await;

            assert!(filtered_metrics_with.len() <= all_metrics.len());
            assert!(!filtered_metrics_with.is_empty());
            assert!(all_tags_match(&filtered_metrics_with, tag, |s| s == key));

            let filtered_metrics_with_match = get_metrics(FilterList {
                includes: Some(vec![
                    PatternWrapper::new(&format!("{}*", key_prefix)).unwrap()
                ]),
                excludes: None,
            })
            .await;

            assert!(filtered_metrics_with_match.len() >= filtered_metrics_with.len());
            assert!(all_tags_match(&filtered_metrics_with_match, tag, |s| {
                s.starts_with(key_prefix)
            }));

            let filtered_metrics_without = get_metrics(FilterList {
                includes: None,
                excludes: Some(vec![PatternWrapper::new(&key).unwrap()]),
            })
            .await;

            assert!(filtered_metrics_without.len() <= all_metrics.len());
            assert!(all_tags_match(&filtered_metrics_without, tag, |s| s != key));

            let filtered_metrics_without_match = get_metrics(FilterList {
                includes: None,
                excludes: Some(vec![
                    PatternWrapper::new(&format!("{}*", key_prefix)).unwrap()
                ]),
            })
            .await;

            assert!(filtered_metrics_without_match.len() <= filtered_metrics_without.len());
            assert!(all_tags_match(&filtered_metrics_without_match, tag, |s| {
                !s.starts_with(key_prefix)
            }));

            assert!(
                filtered_metrics_with.len() + filtered_metrics_without.len() <= all_metrics.len()
            );
        }
    }
}<|MERGE_RESOLUTION|>--- conflicted
+++ resolved
@@ -12,16 +12,13 @@
 };
 use tokio::time;
 use tokio_stream::wrappers::IntervalStream;
-<<<<<<< HEAD
-use vector_core::config::LogNamespace;
-=======
 use vector_config::{
     configurable_component,
     schema::{finalize_schema, generate_string_schema},
     schemars::{gen::SchemaGenerator, schema::SchemaObject},
     Configurable, Metadata,
 };
->>>>>>> fd17b264
+use vector_core::config::LogNamespace;
 use vector_core::ByteSizeOf;
 
 use crate::{
