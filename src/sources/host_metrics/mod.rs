use std::{collections::BTreeMap, fmt, path::Path};

use chrono::{DateTime, Utc};
use futures::StreamExt;
use glob::{Pattern, PatternError};
#[cfg(not(target_os = "windows"))]
use heim::units::ratio::ratio;
use heim::units::time::second;
use serde::{
    de::{self, Visitor},
    Deserialize, Deserializer, Serialize, Serializer,
};
use tokio::time;
use tokio_stream::wrappers::IntervalStream;
<<<<<<< HEAD
use vector_config::{configurable_component, Configurable};
=======
use vector_config::{
    configurable_component,
    schema::{finalize_schema, generate_string_schema},
    schemars::{gen::SchemaGenerator, schema::SchemaObject},
    Configurable, Metadata,
};
use vector_core::config::LogNamespace;
>>>>>>> 8f2e26d9
use vector_core::ByteSizeOf;

use crate::{
    config::{DataType, Output, SourceConfig, SourceContext, SourceDescription},
    event::metric::{Metric, MetricKind, MetricValue},
    internal_events::{BytesReceived, EventsReceived, StreamClosedError},
    shutdown::ShutdownSignal,
    SourceSender,
};

#[cfg(target_os = "linux")]
mod cgroups;
mod cpu;
mod disk;
mod filesystem;
mod memory;
mod network;

/// Collector types.
#[configurable_component]
#[derive(Clone, Copy, Debug, Eq, PartialEq)]
#[serde(rename_all = "lowercase")]
pub enum Collector {
    /// CGroups.
    #[cfg(target_os = "linux")]
    CGroups,

    /// CPU.
    Cpu,

    /// Disk.
    Disk,

    /// Filesystem.
    Filesystem,

    /// Load average.
    Load,

    /// Host.
    Host,

    /// Memory.
    Memory,

    /// Network.
    Network,
}

/// Filtering configuration.
#[configurable_component]
#[derive(Clone, Debug, Default)]
pub(self) struct FilterList {
    /// Any patterns which should be included.
    includes: Option<Vec<PatternWrapper>>,

    /// Any patterns which should be excluded.
    excludes: Option<Vec<PatternWrapper>>,
}

/// Configuration for the `host_metrics` source.
#[configurable_component(source)]
#[derive(Clone, Debug, Derivative)]
#[derivative(Default)]
#[serde(deny_unknown_fields)]
pub struct HostMetricsConfig {
    /// The interval between metric gathering, in seconds.
    #[serde(default = "default_scrape_interval")]
    pub scrape_interval_secs: f64,

    /// The list of host metric collector services to use.
    ///
    /// Defaults to all collectors.
    pub collectors: Option<Vec<Collector>>,

    /// Overrides the default namespace for the metrics emitted by the source.
    ///
    /// By default, `host` is used.
    #[derivative(Default(value = "default_namespace()"))]
    #[serde(default = "default_namespace")]
    pub namespace: Option<String>,

    #[cfg(target_os = "linux")]
    #[configurable(derived)]
    #[serde(default)]
    pub(crate) cgroups: cgroups::CGroupsConfig,

    #[configurable(derived)]
    #[serde(default)]
    pub disk: disk::DiskConfig,

    #[configurable(derived)]
    #[serde(default)]
    pub filesystem: filesystem::FilesystemConfig,

    #[configurable(derived)]
    #[serde(default)]
    pub network: network::NetworkConfig,
}

const fn default_scrape_interval() -> f64 {
    15.0
}

fn default_namespace() -> Option<String> {
    Some(String::from("host"))
}

inventory::submit! {
    SourceDescription::new::<HostMetricsConfig>("host_metrics")
}

impl_generate_config_from_default!(HostMetricsConfig);

#[async_trait::async_trait]
#[typetag::serde(name = "host_metrics")]
impl SourceConfig for HostMetricsConfig {
    async fn build(&self, cx: SourceContext) -> crate::Result<super::Source> {
        init_roots();

        let mut config = self.clone();
        config.namespace = config.namespace.filter(|namespace| !namespace.is_empty());

        Ok(Box::pin(config.run(cx.out, cx.shutdown)))
    }

    fn outputs(&self, _global_log_namespace: LogNamespace) -> Vec<Output> {
        vec![Output::default(DataType::Metric)]
    }

    fn source_type(&self) -> &'static str {
        "host_metrics"
    }

    fn can_acknowledge(&self) -> bool {
        false
    }
}

impl HostMetricsConfig {
    /// Set the interval to collect internal metrics.
    pub fn scrape_interval_secs(&mut self, value: f64) {
        self.scrape_interval_secs = value;
    }

    async fn run(self, mut out: SourceSender, shutdown: ShutdownSignal) -> Result<(), ()> {
        let duration = time::Duration::from_secs_f64(self.scrape_interval_secs);
        let mut interval = IntervalStream::new(time::interval(duration)).take_until(shutdown);

        let generator = HostMetrics::new(self);

        while interval.next().await.is_some() {
            emit!(BytesReceived {
                byte_size: 0,
                protocol: "none"
            });
            let metrics = generator.capture_metrics().await;
            let count = metrics.len();
            if let Err(error) = out.send_batch(metrics).await {
                emit!(StreamClosedError {
                    count,
                    error: error.clone()
                });
                error!(message = "Error sending host metrics.", %error);
                return Err(());
            }
        }

        Ok(())
    }

    fn has_collector(&self, collector: Collector) -> bool {
        match &self.collectors {
            None => true,
            Some(collectors) => collectors.iter().any(|&c| c == collector),
        }
    }
}

pub struct HostMetrics {
    config: HostMetricsConfig,
    #[cfg(target_os = "linux")]
    root_cgroup: Option<cgroups::CGroup>,
}

impl HostMetrics {
    #[cfg(not(target_os = "linux"))]
    pub const fn new(config: HostMetricsConfig) -> Self {
        Self { config }
    }

    #[cfg(target_os = "linux")]
    pub fn new(config: HostMetricsConfig) -> Self {
        let root_cgroup = cgroups::CGroup::root(config.cgroups.base.as_deref());
        Self {
            config,
            root_cgroup,
        }
    }

    async fn capture_metrics(&self) -> Vec<Metric> {
        let hostname = crate::get_hostname();

        let mut metrics = Vec::new();
        #[cfg(target_os = "linux")]
        if self.config.has_collector(Collector::CGroups) {
            metrics.extend(add_collector("cgroups", self.cgroups_metrics().await));
        }
        if self.config.has_collector(Collector::Cpu) {
            metrics.extend(add_collector("cpu", self.cpu_metrics().await));
        }
        if self.config.has_collector(Collector::Disk) {
            metrics.extend(add_collector("disk", self.disk_metrics().await));
        }
        if self.config.has_collector(Collector::Filesystem) {
            metrics.extend(add_collector("filesystem", self.filesystem_metrics().await));
        }
        if self.config.has_collector(Collector::Load) {
            metrics.extend(add_collector("load", self.loadavg_metrics().await));
        }
        if self.config.has_collector(Collector::Host) {
            metrics.extend(add_collector("host", self.host_metrics().await));
        }
        if self.config.has_collector(Collector::Memory) {
            metrics.extend(add_collector("memory", self.memory_metrics().await));
            metrics.extend(add_collector("memory", self.swap_metrics().await));
        }
        if self.config.has_collector(Collector::Network) {
            metrics.extend(add_collector("network", self.network_metrics().await));
        }
        if let Ok(hostname) = &hostname {
            for metric in &mut metrics {
                metric.insert_tag("host".into(), hostname.into());
            }
        }
        emit!(EventsReceived {
            count: metrics.len(),
            byte_size: metrics.size_of(),
        });
        metrics
    }

    pub async fn loadavg_metrics(&self) -> Vec<Metric> {
        #[cfg(unix)]
        let result = match heim::cpu::os::unix::loadavg().await {
            Ok(loadavg) => {
                let timestamp = Utc::now();
                vec![
                    self.gauge(
                        "load1",
                        timestamp,
                        loadavg.0.get::<ratio>() as f64,
                        BTreeMap::new(),
                    ),
                    self.gauge(
                        "load5",
                        timestamp,
                        loadavg.1.get::<ratio>() as f64,
                        BTreeMap::new(),
                    ),
                    self.gauge(
                        "load15",
                        timestamp,
                        loadavg.2.get::<ratio>() as f64,
                        BTreeMap::new(),
                    ),
                ]
            }
            Err(error) => {
                error!(message = "Failed to load load average info.", %error, internal_log_rate_secs = 60);
                vec![]
            }
        };
        #[cfg(not(unix))]
        let result = vec![];

        result
    }

    pub async fn host_metrics(&self) -> Vec<Metric> {
        let mut metrics = Vec::new();
        match heim::host::uptime().await {
            Ok(time) => {
                let timestamp = Utc::now();
                metrics.push(self.gauge(
                    "uptime",
                    timestamp,
                    time.get::<second>() as f64,
                    BTreeMap::default(),
                ));
            }
            Err(error) => {
                error!(message = "Failed to load host uptime info.", %error, internal_log_rate_secs = 60);
            }
        }

        match heim::host::boot_time().await {
            Ok(time) => {
                let timestamp = Utc::now();
                metrics.push(self.gauge(
                    "boot_time",
                    timestamp,
                    time.get::<second>() as f64,
                    BTreeMap::default(),
                ));
            }
            Err(error) => {
                error!(message = "Failed to load host boot time info.", %error, internal_log_rate_secs = 60);
            }
        }

        metrics
    }

    fn counter(
        &self,
        name: &str,
        timestamp: DateTime<Utc>,
        value: f64,
        tags: BTreeMap<String, String>,
    ) -> Metric {
        Metric::new(name, MetricKind::Absolute, MetricValue::Counter { value })
            .with_namespace(self.config.namespace.clone())
            .with_tags(Some(tags))
            .with_timestamp(Some(timestamp))
    }

    fn gauge(
        &self,
        name: &str,
        timestamp: DateTime<Utc>,
        value: f64,
        tags: BTreeMap<String, String>,
    ) -> Metric {
        Metric::new(name, MetricKind::Absolute, MetricValue::Gauge { value })
            .with_namespace(self.config.namespace.clone())
            .with_tags(Some(tags))
            .with_timestamp(Some(timestamp))
    }
}

pub(self) fn filter_result_sync<T, E>(result: Result<T, E>, message: &'static str) -> Option<T>
where
    E: std::error::Error,
{
    result
        .map_err(|error| error!(message, %error, internal_log_rate_secs = 60))
        .ok()
}

pub(self) async fn filter_result<T, E>(result: Result<T, E>, message: &'static str) -> Option<T>
where
    E: std::error::Error,
{
    filter_result_sync(result, message)
}

fn add_collector(collector: &str, mut metrics: Vec<Metric>) -> Vec<Metric> {
    for metric in &mut metrics {
        metric.insert_tag("collector".into(), collector.into());
    }
    metrics
}

#[allow(clippy::missing_const_for_fn)]
fn init_roots() {
    #[cfg(target_os = "linux")]
    {
        use std::sync::Once;

        static INIT: Once = Once::new();

        INIT.call_once(|| {
            match std::env::var_os("PROCFS_ROOT") {
                Some(procfs_root) => {
                    info!(
                        message = "PROCFS_ROOT is set in envvars. Using custom for procfs.",
                        custom = ?procfs_root
                    );
                    heim::os::linux::set_procfs_root(std::path::PathBuf::from(&procfs_root));
                }
                None => info!("PROCFS_ROOT is unset. Using default '/proc' for procfs root."),
            };

            match std::env::var_os("SYSFS_ROOT") {
                Some(sysfs_root) => {
                    info!(
                        message = "SYSFS_ROOT is set in envvars. Using custom for sysfs.",
                        custom = ?sysfs_root
                    );
                    heim::os::linux::set_sysfs_root(std::path::PathBuf::from(&sysfs_root));
                }
                None => info!("SYSFS_ROOT is unset. Using default '/sys' for sysfs root."),
            }
        });
    };
}

impl FilterList {
    fn contains<T, M>(&self, value: &Option<T>, matches: M) -> bool
    where
        M: Fn(&PatternWrapper, &T) -> bool,
    {
        (match (&self.includes, value) {
            // No includes list includes everything
            (None, _) => true,
            // Includes list matched against empty value returns false
            (Some(_), None) => false,
            // Otherwise find the given value
            (Some(includes), Some(value)) => includes.iter().any(|pattern| matches(pattern, value)),
        }) && match (&self.excludes, value) {
            // No excludes, list excludes nothing
            (None, _) => true,
            // No value, never excluded
            (Some(_), None) => true,
            // Otherwise find the given value
            (Some(excludes), Some(value)) => {
                !excludes.iter().any(|pattern| matches(pattern, value))
            }
        }
    }

    fn contains_str(&self, value: Option<&str>) -> bool {
        self.contains(&value, |pattern, s| pattern.matches_str(s))
    }

    fn contains_path(&self, value: Option<&Path>) -> bool {
        self.contains(&value, |pattern, path| pattern.matches_path(path))
    }

    #[cfg(test)]
    fn contains_test(&self, value: Option<&str>) -> bool {
        let result = self.contains_str(value);
        assert_eq!(result, self.contains_path(value.map(std::path::Path::new)));
        result
    }
}

/// A compiled Unix shell-style pattern.
///
/// - `?` matches any single character.
/// - `*` matches any (possibly empty) sequence of characters.
/// - `**` matches the current directory and arbitrary subdirectories. This sequence must form a single path component,
///   so both `**a` and `b**` are invalid and will result in an error. A sequence of more than two consecutive `*`
///   characters is also invalid.
/// - `[...]` matches any character inside the brackets. Character sequences can also specify ranges of characters, as
///   ordered by Unicode, so e.g. `[0-9]` specifies any character between 0 and 9 inclusive. An unclosed bracket is
///   invalid.
/// - `[!...]` is the negation of `[...]`, i.e. it matches any characters not in the brackets.
///
/// The metacharacters `?`, `*`, `[`, `]` can be matched by using brackets (e.g. `[?]`). When a `]` occurs immediately
/// following `[` or `[!` then it is interpreted as being part of, rather then ending, the character set, so `]` and NOT
/// `]` can be matched by `[]]` and `[!]]` respectively. The `-` character can be specified inside a character sequence
/// pattern by placing it at the start or the end, e.g. `[abc-]`.
#[configurable_component(no_ser, no_deser)]
#[derive(Clone, Debug)]
struct PatternWrapper(#[configurable(transparent)] Pattern);

impl PatternWrapper {
    fn new(pattern: impl AsRef<str>) -> Result<PatternWrapper, PatternError> {
        Ok(PatternWrapper(Pattern::new(pattern.as_ref())?))
    }

    fn matches_str(&self, s: &str) -> bool {
        self.0.matches(s)
    }

    fn matches_path(&self, p: &Path) -> bool {
        self.0.matches_path(p)
    }
}

impl<'de> Deserialize<'de> for PatternWrapper {
    fn deserialize<D: Deserializer<'de>>(deserializer: D) -> Result<Self, D::Error> {
        deserializer.deserialize_str(PatternVisitor)
    }
}

struct PatternVisitor;

impl<'de> Visitor<'de> for PatternVisitor {
    type Value = PatternWrapper;

    fn expecting(&self, fmt: &mut fmt::Formatter<'_>) -> fmt::Result {
        write!(fmt, "a string")
    }

    fn visit_str<E: de::Error>(self, s: &str) -> Result<Self::Value, E> {
        PatternWrapper::new(s).map_err(de::Error::custom)
    }
}

impl Serialize for PatternWrapper {
    fn serialize<S: Serializer>(&self, serializer: S) -> Result<S::Ok, S::Error> {
        serializer.serialize_str(self.0.as_str())
    }
}

#[cfg(test)]
pub(self) mod tests {
    use std::{collections::HashSet, future::Future};

    use super::*;

    #[test]
    fn filterlist_default_includes_everything() {
        let filters = FilterList::default();
        assert!(filters.contains_test(Some("anything")));
        assert!(filters.contains_test(Some("should")));
        assert!(filters.contains_test(Some("work")));
        assert!(filters.contains_test(None));
    }

    #[test]
    fn filterlist_includes_works() {
        let filters = FilterList {
            includes: Some(vec![
                PatternWrapper::new("sda").unwrap(),
                PatternWrapper::new("dm-*").unwrap(),
            ]),
            excludes: None,
        };
        assert!(!filters.contains_test(Some("sd")));
        assert!(filters.contains_test(Some("sda")));
        assert!(!filters.contains_test(Some("sda1")));
        assert!(filters.contains_test(Some("dm-")));
        assert!(filters.contains_test(Some("dm-5")));
        assert!(!filters.contains_test(Some("xda")));
        assert!(!filters.contains_test(None));
    }

    #[test]
    fn filterlist_excludes_works() {
        let filters = FilterList {
            includes: None,
            excludes: Some(vec![
                PatternWrapper::new("sda").unwrap(),
                PatternWrapper::new("dm-*").unwrap(),
            ]),
        };
        assert!(filters.contains_test(Some("sd")));
        assert!(!filters.contains_test(Some("sda")));
        assert!(filters.contains_test(Some("sda1")));
        assert!(!filters.contains_test(Some("dm-")));
        assert!(!filters.contains_test(Some("dm-5")));
        assert!(filters.contains_test(Some("xda")));
        assert!(filters.contains_test(None));
    }

    #[test]
    fn filterlist_includes_and_excludes_works() {
        let filters = FilterList {
            includes: Some(vec![
                PatternWrapper::new("sda").unwrap(),
                PatternWrapper::new("dm-*").unwrap(),
            ]),
            excludes: Some(vec![PatternWrapper::new("dm-5").unwrap()]),
        };
        assert!(!filters.contains_test(Some("sd")));
        assert!(filters.contains_test(Some("sda")));
        assert!(!filters.contains_test(Some("sda1")));
        assert!(filters.contains_test(Some("dm-")));
        assert!(filters.contains_test(Some("dm-1")));
        assert!(!filters.contains_test(Some("dm-5")));
        assert!(!filters.contains_test(Some("xda")));
        assert!(!filters.contains_test(None));
    }

    #[tokio::test]
    async fn filters_on_collectors() {
        let all_metrics_count = HostMetrics::new(HostMetricsConfig::default())
            .capture_metrics()
            .await
            .len();

        for collector in &[
            #[cfg(target_os = "linux")]
            Collector::CGroups,
            Collector::Cpu,
            Collector::Disk,
            Collector::Filesystem,
            Collector::Load,
            Collector::Host,
            Collector::Memory,
            Collector::Network,
        ] {
            let some_metrics = HostMetrics::new(HostMetricsConfig {
                collectors: Some(vec![*collector]),
                ..Default::default()
            })
            .capture_metrics()
            .await;

            assert!(
                all_metrics_count > some_metrics.len(),
                "collector={:?}",
                collector
            );
        }
    }

    #[tokio::test]
    async fn are_tagged_with_hostname() {
        let metrics = HostMetrics::new(HostMetricsConfig::default())
            .capture_metrics()
            .await;
        let hostname = crate::get_hostname().expect("Broken hostname");
        assert!(!metrics.into_iter().any(|event| event
            .tags()
            .expect("Missing tags")
            .get("host")
            .expect("Missing \"host\" tag")
            != &hostname));
    }

    #[tokio::test]
    async fn uses_custom_namespace() {
        let metrics = HostMetrics::new(HostMetricsConfig {
            namespace: Some("other".into()),
            ..Default::default()
        })
        .capture_metrics()
        .await;

        assert!(metrics
            .into_iter()
            .all(|event| event.namespace() == Some("other")));
    }

    #[tokio::test]
    async fn uses_default_namespace() {
        let metrics = HostMetrics::new(HostMetricsConfig::default())
            .capture_metrics()
            .await;

        assert!(metrics
            .iter()
            .all(|event| event.namespace() == Some("host")));
    }

    // Windows does not produce load average metrics.
    #[cfg(not(target_os = "windows"))]
    #[tokio::test]
    async fn generates_loadavg_metrics() {
        let metrics = HostMetrics::new(HostMetricsConfig::default())
            .loadavg_metrics()
            .await;
        assert_eq!(metrics.len(), 3);
        assert!(all_gauges(&metrics));

        // All metrics are named load*
        assert!(!metrics
            .iter()
            .any(|metric| !metric.name().starts_with("load")));
    }

    #[tokio::test]
    async fn generates_host_metrics() {
        let metrics = HostMetrics::new(HostMetricsConfig::default())
            .host_metrics()
            .await;
        assert_eq!(metrics.len(), 2);
        assert!(all_gauges(&metrics));
    }

    pub(super) fn all_counters(metrics: &[Metric]) -> bool {
        !metrics
            .iter()
            .any(|metric| !matches!(metric.value(), &MetricValue::Counter { .. }))
    }

    pub(super) fn all_gauges(metrics: &[Metric]) -> bool {
        !metrics
            .iter()
            .any(|metric| !matches!(metric.value(), &MetricValue::Gauge { .. }))
    }

    fn all_tags_match(metrics: &[Metric], tag: &str, matches: impl Fn(&str) -> bool) -> bool {
        !metrics.iter().any(|metric| {
            metric
                .tags()
                .unwrap()
                .get(tag)
                .map(|value| !matches(value))
                .unwrap_or(false)
        })
    }

    pub(super) fn count_name(metrics: &[Metric], name: &str) -> usize {
        metrics
            .iter()
            .filter(|metric| metric.name() == name)
            .count()
    }

    pub(super) fn count_tag(metrics: &[Metric], tag: &str) -> usize {
        metrics
            .iter()
            .filter(|metric| {
                metric
                    .tags()
                    .expect("Metric is missing tags")
                    .contains_key(tag)
            })
            .count()
    }

    fn collect_tag_values(metrics: &[Metric], tag: &str) -> HashSet<String> {
        metrics
            .iter()
            .filter_map(|metric| metric.tags().unwrap().get(tag).cloned())
            .collect::<HashSet<_>>()
    }

    // Run a series of tests using filters to ensure they are obeyed
    pub(super) async fn assert_filtered_metrics<'a, Get, Fut>(tag: &str, get_metrics: Get)
    where
        Get: Fn(FilterList) -> Fut,
        Fut: Future<Output = Vec<Metric>>,
    {
        let all_metrics = get_metrics(FilterList::default()).await;
        let keys = collect_tag_values(&all_metrics, tag);
        // Pick an arbitrary key value
        if let Some(key) = keys.into_iter().next() {
            let key_prefix = &key[..key.len() - 1];

            let filtered_metrics_with = get_metrics(FilterList {
                includes: Some(vec![PatternWrapper::new(&key).unwrap()]),
                excludes: None,
            })
            .await;

            assert!(filtered_metrics_with.len() <= all_metrics.len());
            assert!(!filtered_metrics_with.is_empty());
            assert!(all_tags_match(&filtered_metrics_with, tag, |s| s == key));

            let filtered_metrics_with_match = get_metrics(FilterList {
                includes: Some(vec![
                    PatternWrapper::new(&format!("{}*", key_prefix)).unwrap()
                ]),
                excludes: None,
            })
            .await;

            assert!(filtered_metrics_with_match.len() >= filtered_metrics_with.len());
            assert!(all_tags_match(&filtered_metrics_with_match, tag, |s| {
                s.starts_with(key_prefix)
            }));

            let filtered_metrics_without = get_metrics(FilterList {
                includes: None,
                excludes: Some(vec![PatternWrapper::new(&key).unwrap()]),
            })
            .await;

            assert!(filtered_metrics_without.len() <= all_metrics.len());
            assert!(all_tags_match(&filtered_metrics_without, tag, |s| s != key));

            let filtered_metrics_without_match = get_metrics(FilterList {
                includes: None,
                excludes: Some(vec![
                    PatternWrapper::new(&format!("{}*", key_prefix)).unwrap()
                ]),
            })
            .await;

            assert!(filtered_metrics_without_match.len() <= filtered_metrics_without.len());
            assert!(all_tags_match(&filtered_metrics_without_match, tag, |s| {
                !s.starts_with(key_prefix)
            }));

            assert!(
                filtered_metrics_with.len() + filtered_metrics_without.len() <= all_metrics.len()
            );
        }
    }
}<|MERGE_RESOLUTION|>--- conflicted
+++ resolved
@@ -12,17 +12,8 @@
 };
 use tokio::time;
 use tokio_stream::wrappers::IntervalStream;
-<<<<<<< HEAD
 use vector_config::{configurable_component, Configurable};
-=======
-use vector_config::{
-    configurable_component,
-    schema::{finalize_schema, generate_string_schema},
-    schemars::{gen::SchemaGenerator, schema::SchemaObject},
-    Configurable, Metadata,
-};
 use vector_core::config::LogNamespace;
->>>>>>> 8f2e26d9
 use vector_core::ByteSizeOf;
 
 use crate::{
