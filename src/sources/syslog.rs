use std::net::SocketAddr;
#[cfg(unix)]
use std::path::PathBuf;

use bytes::Bytes;
use chrono::Utc;
use codecs::{
    decoding::{Deserializer, Framer},
    BytesDecoder, OctetCountingDecoder, SyslogDeserializer,
};
use futures::StreamExt;
use smallvec::SmallVec;
use tokio::net::UdpSocket;
use tokio_util::udp::UdpFramed;
use vector_config::configurable_component;
use vector_core::config::LogNamespace;

use crate::codecs::Decoder;
#[cfg(unix)]
use crate::sources::util::build_unix_stream_source;
use crate::{
    config::{
        log_schema, DataType, GenerateConfig, Output, Resource, SourceConfig, SourceContext,
        SourceDescription,
    },
    event::Event,
    internal_events::SyslogUdpReadError,
    shutdown::ShutdownSignal,
    sources::util::{SocketListenAddr, TcpNullAcker, TcpSource},
    tcp::TcpKeepaliveConfig,
    tls::{MaybeTlsSettings, TlsSourceConfig},
    udp, SourceSender,
};

/// Configuration for the `syslog` source.
#[configurable_component(source)]
#[derive(Clone, Debug)]
pub struct SyslogConfig {
    #[serde(flatten)]
    mode: Mode,

    /// The maximum buffer size of incoming messages, in bytes.
    ///
    /// Messages larger than this are truncated.
    #[serde(default = "crate::serde::default_max_length")]
    max_length: usize,

    /// Overrides the name of the log field used to add the peer host to each event.
    ///
    /// If using TCP or UDP, the value will be the peer host's address, including the port i.e. `1.2.3.4:9000`. If using
    /// UDS, the value will be the socket path itself.
    ///
    /// By default, the [global `host_key` option](https://vector.dev/docs/reference/configuration//global-options#log_schema.host_key) is used.
    host_key: Option<String>,
}

/// Listener mode for the `syslog` source.
#[configurable_component]
#[derive(Clone, Debug)]
#[serde(tag = "mode", rename_all = "snake_case")]
pub enum Mode {
    /// Listen on TCP.
    Tcp {
        /// The address to listen for connections on.
        address: SocketListenAddr,

        #[configurable(derived)]
        keepalive: Option<TcpKeepaliveConfig>,

        #[configurable(derived)]
        tls: Option<TlsSourceConfig>,

        /// The size, in bytes, of the receive buffer used for each connection.
        ///
        /// This should not typically needed to be changed.
        receive_buffer_bytes: Option<usize>,

        /// The maximum number of TCP connections that will be allowed at any given time.
        connection_limit: Option<u32>,
    },

    /// Listen on UDP.
    Udp {
        /// The address to listen for messages on.
        address: SocketAddr,

        /// The size, in bytes, of the receive buffer used for the listening socket.
        ///
        /// This should not typically needed to be changed.
        receive_buffer_bytes: Option<usize>,
    },

    /// Listen on UDS. (Unix domain socket)
    #[cfg(unix)]
    Unix {
        /// The Unix socket path.
        ///
        /// This should be an absolute path.
        path: PathBuf,

        /// Unix file mode bits to be applied to the unix socket file as its designated file permissions.
        ///
        /// Note that the file mode value can be specified in any numeric format supported by your configuration
        /// language, but it is most intuitive to use an octal number.
        socket_file_mode: Option<u32>,
    },
}

impl SyslogConfig {
    pub fn from_mode(mode: Mode) -> Self {
        Self {
            mode,
            host_key: None,
            max_length: crate::serde::default_max_length(),
        }
    }
}

inventory::submit! {
    SourceDescription::new::<SyslogConfig>("syslog")
}

impl GenerateConfig for SyslogConfig {
    fn generate_config() -> toml::Value {
        toml::Value::try_from(Self {
            mode: Mode::Tcp {
                address: SocketListenAddr::SocketAddr("0.0.0.0:514".parse().unwrap()),
                keepalive: None,
                tls: None,
                receive_buffer_bytes: None,
                connection_limit: None,
            },
            host_key: None,
            max_length: crate::serde::default_max_length(),
        })
        .unwrap()
    }
}

#[async_trait::async_trait]
#[typetag::serde(name = "syslog")]
impl SourceConfig for SyslogConfig {
    async fn build(&self, cx: SourceContext) -> crate::Result<super::Source> {
        let host_key = self
            .host_key
            .clone()
            .unwrap_or_else(|| log_schema().host_key().to_string());

        match self.mode.clone() {
            Mode::Tcp {
                address,
                keepalive,
                tls,
                receive_buffer_bytes,
                connection_limit,
            } => {
                let source = SyslogTcpSource {
                    max_length: self.max_length,
                    host_key,
                };
                let shutdown_secs = 30;
                let tls_config = tls.as_ref().map(|tls| tls.tls_config.clone());
                let tls_client_metadata_key =
                    tls.as_ref().and_then(|tls| tls.client_metadata_key.clone());
                let tls = MaybeTlsSettings::from_config(&tls_config, true)?;
                source.run(
                    address,
                    keepalive,
                    shutdown_secs,
                    tls,
                    tls_client_metadata_key,
                    receive_buffer_bytes,
                    cx,
                    false.into(),
                    connection_limit,
                )
            }
            Mode::Udp {
                address,
                receive_buffer_bytes,
            } => Ok(udp(
                address,
                self.max_length,
                host_key,
                receive_buffer_bytes,
                cx.shutdown,
                cx.out,
            )),
            #[cfg(unix)]
            Mode::Unix {
                path,
                socket_file_mode,
            } => {
                let decoder = Decoder::new(
                    Framer::OctetCounting(OctetCountingDecoder::new_with_max_length(
                        self.max_length,
                    )),
                    Deserializer::Syslog(SyslogDeserializer),
                );

                build_unix_stream_source(
                    path,
                    socket_file_mode,
                    decoder,
                    move |events, host| handle_events(events, &host_key, host),
                    cx.shutdown,
                    cx.out,
                )
            }
        }
    }

    fn outputs(&self, _global_log_namespace: LogNamespace) -> Vec<Output> {
        vec![Output::default(DataType::Log)]
    }

    fn source_type(&self) -> &'static str {
        "syslog"
    }

    fn resources(&self) -> Vec<Resource> {
        match self.mode.clone() {
            Mode::Tcp { address, .. } => vec![address.into()],
            Mode::Udp { address, .. } => vec![Resource::udp(address)],
            #[cfg(unix)]
            Mode::Unix { .. } => vec![],
        }
    }

    fn can_acknowledge(&self) -> bool {
        false
    }
}

#[derive(Debug, Clone)]
struct SyslogTcpSource {
    max_length: usize,
    host_key: String,
}

impl TcpSource for SyslogTcpSource {
    type Error = codecs::decoding::Error;
    type Item = SmallVec<[Event; 1]>;
    type Decoder = Decoder;
    type Acker = TcpNullAcker;

    fn decoder(&self) -> Self::Decoder {
        Decoder::new(
            Framer::OctetCounting(OctetCountingDecoder::new_with_max_length(self.max_length)),
            Deserializer::Syslog(SyslogDeserializer),
        )
    }

    fn handle_events(&self, events: &mut [Event], host: SocketAddr) {
        handle_events(events, &self.host_key, Some(host.ip().to_string().into()));
    }

    fn build_acker(&self, _: &[Self::Item]) -> Self::Acker {
        TcpNullAcker
    }
}

pub fn udp(
    addr: SocketAddr,
    _max_length: usize,
    host_key: String,
    receive_buffer_bytes: Option<usize>,
    shutdown: ShutdownSignal,
    mut out: SourceSender,
) -> super::Source {
    Box::pin(async move {
        let socket = UdpSocket::bind(&addr)
            .await
            .expect("Failed to bind to UDP listener socket");

        if let Some(receive_buffer_bytes) = receive_buffer_bytes {
            if let Err(error) = udp::set_receive_buffer_size(&socket, receive_buffer_bytes) {
                warn!(message = "Failed configuring receive buffer size on UDP socket.", %error);
            }
        }

        info!(
            message = "Listening.",
            addr = %addr,
            r#type = "udp"
        );

        let mut stream = UdpFramed::new(
            socket,
            Decoder::new(
                Framer::Bytes(BytesDecoder::new()),
                Deserializer::Syslog(SyslogDeserializer),
            ),
        )
        .take_until(shutdown)
        .filter_map(|frame| {
            let host_key = host_key.clone();
            async move {
                match frame {
                    Ok(((mut events, _byte_size), received_from)) => {
                        let received_from = received_from.ip().to_string().into();
                        handle_events(&mut events, &host_key, Some(received_from));
                        Some(events.remove(0))
                    }
                    Err(error) => {
                        emit!(SyslogUdpReadError { error });
                        None
                    }
                }
            }
        })
        .boxed();

        match out.send_event_stream(&mut stream).await {
            Ok(()) => {
                info!("Finished sending.");
                Ok(())
            }
            Err(error) => {
                error!(message = "Error sending line.", %error);
                Err(())
            }
        }
    })
}

fn handle_events(events: &mut [Event], host_key: &str, default_host: Option<Bytes>) {
    for event in events {
        enrich_syslog_event(event, host_key, default_host.clone());
    }
}

fn enrich_syslog_event(event: &mut Event, host_key: &str, default_host: Option<Bytes>) {
    let log = event.as_mut_log();

    log.insert(log_schema().source_type_key(), Bytes::from("syslog"));

    if let Some(default_host) = &default_host {
        log.insert("source_ip", default_host.clone());
    }

    let parsed_hostname = log
        .get("hostname")
        .map(|hostname| hostname.coerce_to_bytes());
    if let Some(parsed_host) = parsed_hostname.or(default_host) {
        log.insert(host_key, parsed_host);
    }

    let timestamp = log
        .get("timestamp")
        .and_then(|timestamp| timestamp.as_timestamp().cloned())
        .unwrap_or_else(Utc::now);
    log.insert(log_schema().timestamp_key(), timestamp);

    trace!(
        message = "Processing one event.",
        event = ?event
    );
}

#[cfg(test)]
mod test {
    use lookup::path;
    use std::{
        collections::{BTreeMap, HashMap},
        fmt,
        str::FromStr,
    };

    use chrono::prelude::*;
    use codecs::decoding::format::Deserializer;
    use rand::{thread_rng, Rng};
    use serde::Deserialize;
    use tokio::time::{sleep, Duration, Instant};
    use tokio_util::codec::BytesCodec;
    use value::Value;
    use vector_common::assert_event_data_eq;
    use vector_core::config::ComponentKey;

    use super::*;
    use crate::{
        config::log_schema,
        event::Event,
        test_util::{
            components::{assert_source_compliance, SOCKET_PUSH_SOURCE_TAGS},
            next_addr, random_maps, random_string, send_encodable, send_lines, wait_for_tcp,
            CountReceiver,
        },
    };

    fn event_from_bytes(
        host_key: &str,
        default_host: Option<Bytes>,
        bytes: Bytes,
    ) -> Option<Event> {
        let parser = SyslogDeserializer;
        let mut events = parser.parse(bytes, LogNamespace::Legacy).ok()?;
        handle_events(&mut events, host_key, default_host);
        Some(events.remove(0))
    }

    #[test]
    fn generate_config() {
        crate::test_util::test_generate_config::<SyslogConfig>();
    }

    #[test]
    fn config_tcp() {
        let config: SyslogConfig = toml::from_str(
            r#"
            mode = "tcp"
            address = "127.0.0.1:1235"
          "#,
        )
        .unwrap();
        assert!(matches!(config.mode, Mode::Tcp { .. }));
    }

    #[test]
    fn config_tcp_with_receive_buffer_size() {
        let config: SyslogConfig = toml::from_str(
            r#"
            mode = "tcp"
            address = "127.0.0.1:1235"
            receive_buffer_bytes = 256
          "#,
        )
        .unwrap();

        let receive_buffer_bytes = match config.mode {
            Mode::Tcp {
                receive_buffer_bytes,
                ..
            } => receive_buffer_bytes,
            _ => panic!("expected Mode::Tcp"),
        };

        assert_eq!(receive_buffer_bytes, Some(256));
    }

    #[test]
    fn config_tcp_keepalive_empty() {
        let config: SyslogConfig = toml::from_str(
            r#"
            mode = "tcp"
            address = "127.0.0.1:1235"
          "#,
        )
        .unwrap();

        let keepalive = match config.mode {
            Mode::Tcp { keepalive, .. } => keepalive,
            _ => panic!("expected Mode::Tcp"),
        };

        assert_eq!(keepalive, None);
    }

    #[test]
    fn config_tcp_keepalive_full() {
        let config: SyslogConfig = toml::from_str(
            r#"
            mode = "tcp"
            address = "127.0.0.1:1235"
            keepalive.time_secs = 7200
          "#,
        )
        .unwrap();

        let keepalive = match config.mode {
            Mode::Tcp { keepalive, .. } => keepalive,
            _ => panic!("expected Mode::Tcp"),
        };

        let keepalive = keepalive.expect("keepalive config not set");

        assert_eq!(keepalive.time_secs, Some(7200));
    }

    #[test]
    fn config_udp() {
        let config: SyslogConfig = toml::from_str(
            r#"
            mode = "udp"
            address = "127.0.0.1:1235"
            max_length = 32187
          "#,
        )
        .unwrap();
        assert!(matches!(config.mode, Mode::Udp { .. }));
    }

    #[test]
    fn config_udp_with_receive_buffer_size() {
        let config: SyslogConfig = toml::from_str(
            r#"
            mode = "udp"
            address = "127.0.0.1:1235"
            max_length = 32187
            receive_buffer_bytes = 256
          "#,
        )
        .unwrap();

        let receive_buffer_bytes = match config.mode {
            Mode::Udp {
                receive_buffer_bytes,
                ..
            } => receive_buffer_bytes,
            _ => panic!("expected Mode::Udp"),
        };

        assert_eq!(receive_buffer_bytes, Some(256));
    }

    #[cfg(unix)]
    #[test]
    fn config_unix() {
        let config: SyslogConfig = toml::from_str(
            r#"
            mode = "unix"
            path = "127.0.0.1:1235"
          "#,
        )
        .unwrap();
        assert!(matches!(config.mode, Mode::Unix { .. }));
    }

    #[cfg(unix)]
    #[test]
    fn config_unix_permissions() {
        let config: SyslogConfig = toml::from_str(
            r#"
            mode = "unix"
            path = "127.0.0.1:1235"
            socket_file_mode = 0o777
          "#,
        )
        .unwrap();
        let socket_file_mode = match config.mode {
            Mode::Unix {
                path: _,
                socket_file_mode,
            } => socket_file_mode,
            _ => panic!("expected Mode::Unix"),
        };

        assert_eq!(socket_file_mode, Some(0o777));
    }

    #[test]
    fn syslog_ng_network_syslog_protocol() {
        // this should also match rsyslog omfwd with template=RSYSLOG_SyslogProtocol23Format
        let msg = "i am foobar";
        let raw = format!(
            r#"<13>1 2019-02-13T19:48:34+00:00 74794bfb6795 root 8449 - {}{} {}"#,
            r#"[meta sequenceId="1" sysUpTime="37" language="EN"]"#,
            r#"[origin ip="192.168.0.1" software="test"]"#,
            msg
        );

        let mut expected = Event::from(msg);

        {
            let expected = expected.as_mut_log();
            expected.insert(
                log_schema().timestamp_key(),
                chrono::Utc.ymd(2019, 2, 13).and_hms(19, 48, 34),
            );
            expected.insert(log_schema().source_type_key(), "syslog");
            expected.insert("host", "74794bfb6795");
            expected.insert("hostname", "74794bfb6795");

            expected.insert("meta.sequenceId", "1");
            expected.insert("meta.sysUpTime", "37");
            expected.insert("meta.language", "EN");
            expected.insert("origin.software", "test");
            expected.insert("origin.ip", "192.168.0.1");

            expected.insert("severity", "notice");
            expected.insert("facility", "user");
            expected.insert("version", 1);
            expected.insert("appname", "root");
            expected.insert("procid", 8449);
        }

        assert_event_data_eq!(
            event_from_bytes("host", None, raw.into()).unwrap(),
            expected
        );
    }

    #[test]
    fn handles_incorrect_sd_element() {
        let msg = "qwerty";
        let raw = format!(
            r#"<13>1 2019-02-13T19:48:34+00:00 74794bfb6795 root 8449 - {} {}"#,
            r#"[incorrect x]"#, msg
        );

        let mut expected = Event::from(msg);
        {
            let expected = expected.as_mut_log();
            expected.insert(
                log_schema().timestamp_key(),
                chrono::Utc.ymd(2019, 2, 13).and_hms(19, 48, 34),
            );
            expected.insert(log_schema().host_key(), "74794bfb6795");
            expected.insert("hostname", "74794bfb6795");
            expected.insert(log_schema().source_type_key(), "syslog");
            expected.insert("severity", "notice");
            expected.insert("facility", "user");
            expected.insert("version", 1);
            expected.insert("appname", "root");
            expected.insert("procid", 8449);
        }

        let event = event_from_bytes("host", None, raw.into()).unwrap();
        assert_event_data_eq!(event, expected);

        let raw = format!(
            r#"<13>1 2019-02-13T19:48:34+00:00 74794bfb6795 root 8449 - {} {}"#,
            r#"[incorrect x=]"#, msg
        );

        let event = event_from_bytes("host", None, raw.into()).unwrap();
        assert_event_data_eq!(event, expected);
    }

    #[test]
    fn handles_empty_sd_element() {
        fn there_is_map_called_empty(event: Event) -> bool {
            event
                .as_log()
                .get("empty")
                .expect("empty exists")
                .is_object()
        }

        let msg = format!(
            r#"<13>1 2019-02-13T19:48:34+00:00 74794bfb6795 root 8449 - {} qwerty"#,
            r#"[empty]"#
        );

        let event = event_from_bytes("host", None, msg.into()).unwrap();
        assert!(there_is_map_called_empty(event));

        let msg = format!(
            r#"<13>1 2019-02-13T19:48:34+00:00 74794bfb6795 root 8449 - {} qwerty"#,
            r#"[non_empty x="1"][empty]"#
        );

        let event = event_from_bytes("host", None, msg.into()).unwrap();
        assert!(there_is_map_called_empty(event));

        let msg = format!(
            r#"<13>1 2019-02-13T19:48:34+00:00 74794bfb6795 root 8449 - {} qwerty"#,
            r#"[empty][non_empty x="1"]"#
        );

        let event = event_from_bytes("host", None, msg.into()).unwrap();
        assert!(there_is_map_called_empty(event));

        let msg = format!(
            r#"<13>1 2019-02-13T19:48:34+00:00 74794bfb6795 root 8449 - {} qwerty"#,
            r#"[empty not_really="testing the test"]"#
        );

        let event = event_from_bytes("host", None, msg.into()).unwrap();
        assert!(there_is_map_called_empty(event));
    }

    #[test]
    fn handles_weird_whitespace() {
        // this should also match rsyslog omfwd with template=RSYSLOG_SyslogProtocol23Format
        let raw = r#"
            <13>1 2019-02-13T19:48:34+00:00 74794bfb6795 root 8449 - [meta sequenceId="1"] i am foobar
            "#;
        let cleaned = r#"<13>1 2019-02-13T19:48:34+00:00 74794bfb6795 root 8449 - [meta sequenceId="1"] i am foobar"#;

        assert_event_data_eq!(
            event_from_bytes("host", None, raw.to_owned().into()).unwrap(),
            event_from_bytes("host", None, cleaned.to_owned().into()).unwrap()
        );
    }

    #[test]
    fn handles_dots_in_sdata() {
        let raw =
            r#"<190>Feb 13 21:31:56 74794bfb6795 liblogging-stdlog:  [origin foo.bar="baz"] hello"#;
        let event = event_from_bytes("host", None, raw.to_owned().into()).unwrap();
        assert_eq!(
            event.as_log().get(r#"origin."foo.bar""#),
            Some(&Value::from("baz"))
        );
    }

    #[test]
    fn syslog_ng_default_network() {
        let msg = "i am foobar";
        let raw = format!(r#"<13>Feb 13 20:07:26 74794bfb6795 root[8539]: {}"#, msg);
        let event = event_from_bytes("host", None, raw.into()).unwrap();

        let mut expected = Event::from(msg);
        {
            let value = event.as_log().get("timestamp").unwrap();
            let year = value.as_timestamp().unwrap().naive_local().year();

            let expected = expected.as_mut_log();
            let expected_date: DateTime<Utc> =
                chrono::Local.ymd(year, 2, 13).and_hms(20, 7, 26).into();
            expected.insert(log_schema().timestamp_key(), expected_date);
            expected.insert(log_schema().host_key(), "74794bfb6795");
            expected.insert(log_schema().source_type_key(), "syslog");
            expected.insert("hostname", "74794bfb6795");
            expected.insert("severity", "notice");
            expected.insert("facility", "user");
            expected.insert("appname", "root");
            expected.insert("procid", 8539);
        }

        assert_event_data_eq!(event, expected);
    }

    #[test]
    fn rsyslog_omfwd_tcp_default() {
        let msg = "start";
        let raw = format!(
            r#"<190>Feb 13 21:31:56 74794bfb6795 liblogging-stdlog:  [origin software="rsyslogd" swVersion="8.24.0" x-pid="8979" x-info="http://www.rsyslog.com"] {}"#,
            msg
        );
        let event = event_from_bytes("host", None, raw.into()).unwrap();

        let mut expected = Event::from(msg);
        {
            let value = event.as_log().get("timestamp").unwrap();
            let year = value.as_timestamp().unwrap().naive_local().year();

            let expected = expected.as_mut_log();
            let expected_date: DateTime<Utc> =
                chrono::Local.ymd(year, 2, 13).and_hms(21, 31, 56).into();
            expected.insert(log_schema().timestamp_key(), expected_date);
            expected.insert(log_schema().source_type_key(), "syslog");
            expected.insert("host", "74794bfb6795");
            expected.insert("hostname", "74794bfb6795");
            expected.insert("severity", "info");
            expected.insert("facility", "local7");
            expected.insert("appname", "liblogging-stdlog");
            expected.insert("origin.software", "rsyslogd");
            expected.insert("origin.swVersion", "8.24.0");
<<<<<<< HEAD
            expected.insert(path!("origin", "x-pid"), "8979");
            expected.insert(path!("origin", "x-info"), "http://www.rsyslog.com");
=======
            expected.insert(r#"origin."x-pid""#, "8979");
            expected.insert(r#"origin."x-info""#, "http://www.rsyslog.com");
>>>>>>> a1c0e843
        }

        assert_event_data_eq!(event, expected);
    }

    #[test]
    fn rsyslog_omfwd_tcp_forward_format() {
        let msg = "start";
        let raw = format!(
            r#"<190>2019-02-13T21:53:30.605850+00:00 74794bfb6795 liblogging-stdlog:  [origin software="rsyslogd" swVersion="8.24.0" x-pid="9043" x-info="http://www.rsyslog.com"] {}"#,
            msg
        );

        let mut expected = Event::from(msg);
        {
            let expected = expected.as_mut_log();
            expected.insert(
                log_schema().timestamp_key(),
                chrono::Utc
                    .ymd(2019, 2, 13)
                    .and_hms_micro(21, 53, 30, 605_850),
            );
            expected.insert(log_schema().source_type_key(), "syslog");
            expected.insert("host", "74794bfb6795");
            expected.insert("hostname", "74794bfb6795");
            expected.insert("severity", "info");
            expected.insert("facility", "local7");
            expected.insert("appname", "liblogging-stdlog");
            expected.insert("origin.software", "rsyslogd");
            expected.insert("origin.swVersion", "8.24.0");
<<<<<<< HEAD
            expected.insert(path!("origin", "x-pid"), "9043");
            expected.insert(path!("origin", "x-info"), "http://www.rsyslog.com");
=======
            expected.insert(r#"origin."x-pid""#, "9043");
            expected.insert(r#"origin."x-info""#, "http://www.rsyslog.com");
>>>>>>> a1c0e843
        }

        assert_event_data_eq!(
            event_from_bytes("host", None, raw.into()).unwrap(),
            expected
        );
    }

    #[tokio::test]
    async fn test_tcp_syslog() {
        assert_source_compliance(&SOCKET_PUSH_SOURCE_TAGS, async {
            let num_messages: usize = 10000;
            let in_addr = next_addr();

            // Create and spawn the source.
            let config = SyslogConfig::from_mode(Mode::Tcp {
                address: in_addr.into(),
                keepalive: None,
                tls: None,
                receive_buffer_bytes: None,
                connection_limit: None,
            });

            let key = ComponentKey::from("in");
            let (tx, rx) = SourceSender::new_test();
            let (context, shutdown) = SourceContext::new_shutdown(&key, tx);
            let shutdown_complete = shutdown.shutdown_tripwire();

            let source = config
                .build(context)
                .await
                .expect("source should not fail to build");
            tokio::spawn(source);

            // Wait for source to become ready to accept traffic.
            wait_for_tcp(in_addr).await;

            let output_events = CountReceiver::receive_events(rx);

            // Now craft and send syslog messages to the source, and collect them on the other side.
            let input_messages: Vec<SyslogMessageRfc5424> = (0..num_messages)
                .map(|i| SyslogMessageRfc5424::random(i, 30, 4, 3, 3))
                .collect();

            let input_lines: Vec<String> =
                input_messages.iter().map(|msg| msg.to_string()).collect();

            send_lines(in_addr, input_lines).await.unwrap();

            // Wait a short period of time to ensure the messages get sent.
            sleep(Duration::from_secs(1)).await;

            // Shutdown the source, and make sure we've got all the messages we sent in.
            shutdown
                .shutdown_all(Instant::now() + Duration::from_millis(100))
                .await;
            shutdown_complete.await;

            let output_events = output_events.await;
            assert_eq!(output_events.len(), num_messages);

            let output_messages: Vec<SyslogMessageRfc5424> = output_events
                .into_iter()
                .map(|mut e| {
                    e.as_mut_log().remove("hostname"); // Vector adds this field which will cause a parse error.
                    e.as_mut_log().remove("source_ip"); // Vector adds this field which will cause a parse error.
                    e.into()
                })
                .collect();
            assert_eq!(output_messages, input_messages);
        })
        .await;
    }

    #[cfg(unix)]
    #[tokio::test]
    async fn test_unix_stream_syslog() {
        use crate::test_util::components::SOCKET_HIGH_CARDINALITY_PUSH_SOURCE_TAGS;
        use futures_util::{stream, SinkExt};
        use std::os::unix::net::UnixStream as StdUnixStream;
        use tokio::io::AsyncWriteExt;
        use tokio::net::UnixStream;
        use tokio_util::codec::{FramedWrite, LinesCodec};

        assert_source_compliance(&SOCKET_HIGH_CARDINALITY_PUSH_SOURCE_TAGS, async {
            let num_messages: usize = 1;
            let in_path = tempfile::tempdir().unwrap().into_path().join("stream_test");

            // Create and spawn the source.
            let config = SyslogConfig::from_mode(Mode::Unix {
                path: in_path.clone(),
                socket_file_mode: None,
            });

            let key = ComponentKey::from("in");
            let (tx, rx) = SourceSender::new_test();
            let (context, shutdown) = SourceContext::new_shutdown(&key, tx);
            let shutdown_complete = shutdown.shutdown_tripwire();

            let source = config
                .build(context)
                .await
                .expect("source should not fail to build");
            tokio::spawn(source);

            // Wait for source to become ready to accept traffic.
            while StdUnixStream::connect(&in_path).is_err() {
                tokio::task::yield_now().await;
            }

            let output_events = CountReceiver::receive_events(rx);

            // Now craft and send syslog messages to the source, and collect them on the other side.
            let input_messages: Vec<SyslogMessageRfc5424> = (0..num_messages)
                .map(|i| SyslogMessageRfc5424::random(i, 30, 4, 3, 3))
                .collect();

            let stream = UnixStream::connect(&in_path).await.unwrap();
            let mut sink = FramedWrite::new(stream, LinesCodec::new());

            let lines: Vec<String> = input_messages.iter().map(|msg| msg.to_string()).collect();
            let mut lines = stream::iter(lines).map(Ok);
            sink.send_all(&mut lines).await.unwrap();

            let stream = sink.get_mut();
            stream.shutdown().await.unwrap();

            // Wait a short period of time to ensure the messages get sent.
            sleep(Duration::from_secs(1)).await;

            shutdown
                .shutdown_all(Instant::now() + Duration::from_millis(100))
                .await;
            shutdown_complete.await;

            let output_events = output_events.await;
            assert_eq!(output_events.len(), num_messages);

            let output_messages: Vec<SyslogMessageRfc5424> = output_events
                .into_iter()
                .map(|mut e| {
                    e.as_mut_log().remove("hostname"); // Vector adds this field which will cause a parse error.
                    e.as_mut_log().remove("source_ip"); // Vector adds this field which will cause a parse error.
                    e.into()
                })
                .collect();
            assert_eq!(output_messages, input_messages);
        })
        .await;
    }

    #[tokio::test]
    async fn test_octet_counting_syslog() {
        assert_source_compliance(&SOCKET_PUSH_SOURCE_TAGS, async {
            let num_messages: usize = 10000;
            let in_addr = next_addr();

            // Create and spawn the source.
            let config = SyslogConfig::from_mode(Mode::Tcp {
                address: in_addr.into(),
                keepalive: None,
                tls: None,
                receive_buffer_bytes: None,
                connection_limit: None,
            });

            let key = ComponentKey::from("in");
            let (tx, rx) = SourceSender::new_test();
            let (context, shutdown) = SourceContext::new_shutdown(&key, tx);
            let shutdown_complete = shutdown.shutdown_tripwire();

            let source = config
                .build(context)
                .await
                .expect("source should not fail to build");
            tokio::spawn(source);

            // Wait for source to become ready to accept traffic.
            wait_for_tcp(in_addr).await;

            let output_events = CountReceiver::receive_events(rx);

            // Now craft and send syslog messages to the source, and collect them on the other side.
            let input_messages: Vec<SyslogMessageRfc5424> = (0..num_messages)
                .map(|i| {
                    let mut msg = SyslogMessageRfc5424::random(i, 30, 4, 3, 3);
                    msg.message.push('\n');
                    msg.message.push_str(&random_string(30));
                    msg
                })
                .collect();

            let codec = BytesCodec::new();
            let input_lines: Vec<Bytes> = input_messages
                .iter()
                .map(|msg| {
                    let s = msg.to_string();
                    format!("{} {}", s.len(), s).into()
                })
                .collect();

            send_encodable(in_addr, codec, input_lines).await.unwrap();

            // Wait a short period of time to ensure the messages get sent.
            sleep(Duration::from_secs(1)).await;

            // Shutdown the source, and make sure we've got all the messages we sent in.
            shutdown
                .shutdown_all(Instant::now() + Duration::from_millis(100))
                .await;
            shutdown_complete.await;

            let output_events = output_events.await;
            assert_eq!(output_events.len(), num_messages);

            let output_messages: Vec<SyslogMessageRfc5424> = output_events
                .into_iter()
                .map(|mut e| {
                    e.as_mut_log().remove("hostname"); // Vector adds this field which will cause a parse error.
                    e.as_mut_log().remove("source_ip"); // Vector adds this field which will cause a parse error.
                    e.into()
                })
                .collect();
            assert_eq!(output_messages, input_messages);
        })
        .await;
    }

    #[derive(Deserialize, PartialEq, Clone, Debug)]
    struct SyslogMessageRfc5424 {
        msgid: String,
        severity: Severity,
        facility: Facility,
        version: u8,
        timestamp: String,
        host: String,
        source_type: String,
        appname: String,
        procid: usize,
        message: String,
        #[serde(flatten)]
        structured_data: StructuredData,
    }

    impl SyslogMessageRfc5424 {
        fn random(
            id: usize,
            msg_len: usize,
            field_len: usize,
            max_map_size: usize,
            max_children: usize,
        ) -> Self {
            let msg = random_string(msg_len);
            let structured_data = random_structured_data(max_map_size, max_children, field_len);

            let timestamp = chrono::Utc::now().to_rfc3339_opts(chrono::SecondsFormat::Secs, true);
            //"secfrac" can contain up to 6 digits, but TCP sinks uses `AutoSi`

            Self {
                msgid: format!("test{}", id),
                severity: Severity::LOG_INFO,
                facility: Facility::LOG_USER,
                version: 1,
                timestamp,
                host: "hogwarts".to_owned(),
                source_type: "syslog".to_owned(),
                appname: "harry".to_owned(),
                procid: thread_rng().gen_range(0..32768),
                structured_data,
                message: msg,
            }
        }
    }

    impl fmt::Display for SyslogMessageRfc5424 {
        fn fmt(&self, f: &mut fmt::Formatter) -> fmt::Result {
            write!(
                f,
                "<{}>{} {} {} {} {} {} {} {}",
                encode_priority(self.severity, self.facility),
                self.version,
                self.timestamp,
                self.host,
                self.appname,
                self.procid,
                self.msgid,
                format_structured_data_rfc5424(&self.structured_data),
                self.message
            )
        }
    }

    impl From<Event> for SyslogMessageRfc5424 {
        fn from(e: Event) -> Self {
            let (value, _) = e.into_log().into_parts();
            let mut fields = value.into_object().unwrap();

            Self {
                msgid: fields.remove("msgid").map(value_to_string).unwrap(),
                severity: fields
                    .remove("severity")
                    .map(value_to_string)
                    .and_then(|s| Severity::from_str(s.as_str()))
                    .unwrap(),
                facility: fields
                    .remove("facility")
                    .map(value_to_string)
                    .and_then(|s| Facility::from_str(s.as_str()))
                    .unwrap(),
                version: fields
                    .remove("version")
                    .map(value_to_string)
                    .map(|s| u8::from_str(s.as_str()).unwrap())
                    .unwrap(),
                timestamp: fields.remove("timestamp").map(value_to_string).unwrap(),
                host: fields.remove("host").map(value_to_string).unwrap(),
                source_type: fields.remove("source_type").map(value_to_string).unwrap(),
                appname: fields.remove("appname").map(value_to_string).unwrap(),
                procid: fields
                    .remove("procid")
                    .map(value_to_string)
                    .map(|s| usize::from_str(s.as_str()).unwrap())
                    .unwrap(),
                message: fields.remove("message").map(value_to_string).unwrap(),
                structured_data: structured_data_from_fields(fields),
            }
        }
    }

    fn structured_data_from_fields(fields: BTreeMap<String, Value>) -> StructuredData {
        let mut structured_data = StructuredData::default();

        for (key, value) in fields.into_iter() {
            let subfields = value
                .into_object()
                .unwrap()
                .into_iter()
                .map(|(k, v)| (k, value_to_string(v)))
                .collect();

            structured_data.insert(key, subfields);
        }

        structured_data
    }

    #[allow(non_camel_case_types, clippy::upper_case_acronyms)]
    #[derive(Copy, Clone, Deserialize, PartialEq, Debug)]
    pub enum Severity {
        #[serde(rename(deserialize = "emergency"))]
        LOG_EMERG,
        #[serde(rename(deserialize = "alert"))]
        LOG_ALERT,
        #[serde(rename(deserialize = "critical"))]
        LOG_CRIT,
        #[serde(rename(deserialize = "error"))]
        LOG_ERR,
        #[serde(rename(deserialize = "warn"))]
        LOG_WARNING,
        #[serde(rename(deserialize = "notice"))]
        LOG_NOTICE,
        #[serde(rename(deserialize = "info"))]
        LOG_INFO,
        #[serde(rename(deserialize = "debug"))]
        LOG_DEBUG,
    }

    impl Severity {
        fn from_str(s: &str) -> Option<Self> {
            match s {
                "emergency" => Some(Self::LOG_EMERG),
                "alert" => Some(Self::LOG_ALERT),
                "critical" => Some(Self::LOG_CRIT),
                "error" => Some(Self::LOG_ERR),
                "warn" => Some(Self::LOG_WARNING),
                "notice" => Some(Self::LOG_NOTICE),
                "info" => Some(Self::LOG_INFO),
                "debug" => Some(Self::LOG_DEBUG),

                x => {
                    #[allow(clippy::print_stdout)]
                    {
                        println!("converting severity str, got {}", x);
                    }
                    None
                }
            }
        }
    }

    #[allow(non_camel_case_types, clippy::upper_case_acronyms)]
    #[derive(Copy, Clone, PartialEq, Deserialize, Debug)]
    pub enum Facility {
        #[serde(rename(deserialize = "kernel"))]
        LOG_KERN = 0 << 3,
        #[serde(rename(deserialize = "user"))]
        LOG_USER = 1 << 3,
        #[serde(rename(deserialize = "mail"))]
        LOG_MAIL = 2 << 3,
        #[serde(rename(deserialize = "daemon"))]
        LOG_DAEMON = 3 << 3,
        #[serde(rename(deserialize = "auth"))]
        LOG_AUTH = 4 << 3,
        #[serde(rename(deserialize = "syslog"))]
        LOG_SYSLOG = 5 << 3,
    }

    impl Facility {
        fn from_str(s: &str) -> Option<Self> {
            match s {
                "kernel" => Some(Self::LOG_KERN),
                "user" => Some(Self::LOG_USER),
                "mail" => Some(Self::LOG_MAIL),
                "daemon" => Some(Self::LOG_DAEMON),
                "auth" => Some(Self::LOG_AUTH),
                "syslog" => Some(Self::LOG_SYSLOG),
                _ => None,
            }
        }
    }

    type StructuredData = HashMap<String, HashMap<String, String>>;

    fn random_structured_data(
        max_map_size: usize,
        max_children: usize,
        field_len: usize,
    ) -> StructuredData {
        let amount = thread_rng().gen_range(0..max_children);

        random_maps(max_map_size, field_len)
            .filter(|m| !m.is_empty()) //syslog_rfc5424 ignores empty maps, tested separately
            .take(amount)
            .enumerate()
            .map(|(i, map)| (format!("id{}", i), map))
            .collect()
    }

    fn format_structured_data_rfc5424(data: &StructuredData) -> String {
        if data.is_empty() {
            "-".to_string()
        } else {
            let mut res = String::new();
            for (id, params) in data {
                res = res + "[" + id;
                for (name, value) in params {
                    res = res + " " + name + "=\"" + value + "\"";
                }
                res += "]";
            }

            res
        }
    }

    const fn encode_priority(severity: Severity, facility: Facility) -> u8 {
        facility as u8 | severity as u8
    }

    fn value_to_string(v: Value) -> String {
        if v.is_bytes() {
            let buf = v.as_bytes().unwrap();
            String::from_utf8_lossy(buf).to_string()
        } else if v.is_timestamp() {
            let ts = v.as_timestamp().unwrap();
            ts.to_rfc3339_opts(SecondsFormat::AutoSi, true)
        } else {
            v.to_string()
        }
    }
}<|MERGE_RESOLUTION|>--- conflicted
+++ resolved
@@ -748,13 +748,8 @@
             expected.insert("appname", "liblogging-stdlog");
             expected.insert("origin.software", "rsyslogd");
             expected.insert("origin.swVersion", "8.24.0");
-<<<<<<< HEAD
             expected.insert(path!("origin", "x-pid"), "8979");
             expected.insert(path!("origin", "x-info"), "http://www.rsyslog.com");
-=======
-            expected.insert(r#"origin."x-pid""#, "8979");
-            expected.insert(r#"origin."x-info""#, "http://www.rsyslog.com");
->>>>>>> a1c0e843
         }
 
         assert_event_data_eq!(event, expected);
@@ -785,13 +780,8 @@
             expected.insert("appname", "liblogging-stdlog");
             expected.insert("origin.software", "rsyslogd");
             expected.insert("origin.swVersion", "8.24.0");
-<<<<<<< HEAD
             expected.insert(path!("origin", "x-pid"), "9043");
             expected.insert(path!("origin", "x-info"), "http://www.rsyslog.com");
-=======
-            expected.insert(r#"origin."x-pid""#, "9043");
-            expected.insert(r#"origin."x-info""#, "http://www.rsyslog.com");
->>>>>>> a1c0e843
         }
 
         assert_event_data_eq!(
